--- conflicted
+++ resolved
@@ -1,9 +1,5 @@
 # Build the inference-agent binary
-<<<<<<< HEAD
 FROM registry.access.redhat.com/ubi8/go-toolset:1.21 as builder
-=======
-FROM golang:1.22 AS builder
->>>>>>> 7e436424
 
 # Copy in the go src
 WORKDIR /go/src/github.com/kserve/kserve
@@ -12,8 +8,8 @@
 
 RUN go mod download
 
+COPY cmd/    cmd/
 COPY pkg/    pkg/
-COPY cmd/    cmd/
 
 # Build
 USER root
@@ -23,7 +19,7 @@
 FROM registry.access.redhat.com/ubi8/ubi-minimal:latest
 
 RUN microdnf install -y --disablerepo=* --enablerepo=ubi-8-baseos-rpms shadow-utils && \
-    microdnf clean all && \ 
+    microdnf clean all && \
     useradd kserve -m -u 1000
 RUN microdnf remove -y shadow-utils
 COPY third_party/ third_party/
