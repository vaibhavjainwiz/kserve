--- conflicted
+++ resolved
@@ -59,13 +59,9 @@
       - name: Setup Docker Buildx
         uses: docker/setup-buildx-action@v3
 
-<<<<<<< HEAD
       - name: Login to Quay
-        uses: docker/login-action@v2
-=======
-      - name: Login to DockerHub
         uses: docker/login-action@v3
->>>>>>> b0fef325
+
         with:
           registry: quay.io
           username: ${{ secrets.QUAY_USER }}
@@ -102,10 +98,4 @@
           context: .
           file: Dockerfile
           push: true
-<<<<<<< HEAD
-          tags: ${{ env.CONTAINER_TAGS }}
-=======
-          tags: ${{ env.IMAGE_ID }}:${{ env.VERSION }}
-          # https://github.com/docker/buildx/issues/1533
-          provenance: false
->>>>>>> b0fef325
+          tags: ${{ env.CONTAINER_TAGS }}