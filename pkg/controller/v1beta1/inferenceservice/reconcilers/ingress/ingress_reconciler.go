/*
Copyright 2021 The KServe Authors.

Licensed under the Apache License, Version 2.0 (the "License");
you may not use this file except in compliance with the License.
You may obtain a copy of the License at

    http://www.apache.org/licenses/LICENSE-2.0

Unless required by applicable law or agreed to in writing, software
distributed under the License is distributed on an "AS IS" BASIS,
WITHOUT WARRANTIES OR CONDITIONS OF ANY KIND, either express or implied.
See the License for the specific language governing permissions and
limitations under the License.
*/

package ingress

import (
	"context"
	"fmt"
	"os"
	"strings"

	duckv1 "knative.dev/pkg/apis/duck/v1"
	knservingv1 "knative.dev/serving/pkg/apis/serving/v1"

	"github.com/google/go-cmp/cmp"
	isvcutils "github.com/kserve/kserve/pkg/controller/v1beta1/inferenceservice/utils"
	"github.com/pkg/errors"
	"google.golang.org/protobuf/testing/protocmp"
	istiov1beta1 "istio.io/api/networking/v1beta1"
	istioclientv1beta1 "istio.io/client-go/pkg/apis/networking/v1beta1"
	corev1 "k8s.io/api/core/v1"
	"k8s.io/apimachinery/pkg/api/equality"
	apierr "k8s.io/apimachinery/pkg/api/errors"
	metav1 "k8s.io/apimachinery/pkg/apis/meta/v1"
	"k8s.io/apimachinery/pkg/runtime"
	"k8s.io/apimachinery/pkg/types"
	"k8s.io/apimachinery/pkg/util/validation"
	"k8s.io/client-go/kubernetes"
	"knative.dev/pkg/apis"
	"knative.dev/pkg/kmp"
	"knative.dev/pkg/network"
	"knative.dev/pkg/system"
	"knative.dev/serving/pkg/reconciler/route/config"
	"sigs.k8s.io/controller-runtime/pkg/client"
	"sigs.k8s.io/controller-runtime/pkg/controller/controllerutil"
	logf "sigs.k8s.io/controller-runtime/pkg/log"

	"github.com/kserve/kserve/pkg/apis/serving/v1beta1"
	"github.com/kserve/kserve/pkg/constants"
	"github.com/kserve/kserve/pkg/utils"
)

var (
	log = logf.Log.WithName("IngressReconciler")
)

type IngressReconciler struct {
	// client is the client that is used to access the custom resources
	client client.Client
	// clientset is the client that allows us to talk to the k8s for core APIs
	clientset     kubernetes.Interface
	scheme        *runtime.Scheme
	ingressConfig *v1beta1.IngressConfig
	isvcConfig    *v1beta1.InferenceServicesConfig
}

func NewIngressReconciler(client client.Client, clientset kubernetes.Interface, scheme *runtime.Scheme,
	ingressConfig *v1beta1.IngressConfig, isvcConfig *v1beta1.InferenceServicesConfig) *IngressReconciler {
	return &IngressReconciler{
		client:        client,
		clientset:     clientset,
		scheme:        scheme,
		ingressConfig: ingressConfig,
		isvcConfig:    isvcConfig,
	}
}

func (ir *IngressReconciler) Reconcile(isvc *v1beta1.InferenceService) error {
	serviceHost := getServiceHost(isvc)
	serviceUrl := getServiceUrl(isvc, ir.ingressConfig)
	disableIstioVirtualHost := ir.ingressConfig.DisableIstioVirtualHost
	if serviceHost == "" || serviceUrl == "" {
		return nil
	}
	// When Istio virtual host is disabled, we return the underlying component url.
	// When Istio virtual host is enabled. we return the url using inference service virtual host name and redirect to the corresponding transformer, predictor or explainer url.
	if !disableIstioVirtualHost {
		// Check if existing knative service name has default suffix
		defaultNameExisting := &knservingv1.Service{}
		useDefault := false
		err := ir.client.Get(context.TODO(), types.NamespacedName{Name: constants.DefaultPredictorServiceName(isvc.Name), Namespace: isvc.Namespace}, defaultNameExisting)
		if err == nil {
			useDefault = true
		}
		domainList := getDomainList(ir.clientset)
		desiredIngress := createIngress(isvc, useDefault, ir.ingressConfig, domainList, ir.isvcConfig)
		if desiredIngress == nil {
			return nil
		}

		// Create external service which points to local gateway
		if err := ir.reconcileExternalService(isvc, ir.ingressConfig); err != nil {
			return errors.Wrapf(err, "fails to reconcile external name service")
		}

		if err := controllerutil.SetControllerReference(isvc, desiredIngress, ir.scheme); err != nil {
			return errors.Wrapf(err, "fails to set owner reference for ingress")
		}

		existing := &istioclientv1beta1.VirtualService{}
		err = ir.client.Get(context.TODO(), types.NamespacedName{Name: desiredIngress.Name, Namespace: desiredIngress.Namespace}, existing)
		if err != nil {
			if apierr.IsNotFound(err) {
				log.Info("Creating Ingress for isvc", "namespace", desiredIngress.Namespace, "name", desiredIngress.Name)
				err = ir.client.Create(context.TODO(), desiredIngress)
			}
		} else {
			if !routeSemanticEquals(desiredIngress, existing) {
				deepCopy := existing.DeepCopy()
				deepCopy.Spec = *desiredIngress.Spec.DeepCopy()
				deepCopy.Annotations = desiredIngress.Annotations
				deepCopy.Labels = desiredIngress.Labels
				log.Info("Update Ingress for isvc", "namespace", desiredIngress.Namespace, "name", desiredIngress.Name)
				err = ir.client.Update(context.TODO(), deepCopy)
			}
		}
		if err != nil {
			return errors.Wrapf(err, "fails to create or update ingress")
		}
	}

	if url, err := apis.ParseURL(serviceUrl); err == nil {
		isvc.Status.URL = url
		var hostPrefix string
		if disableIstioVirtualHost {
			// Check if existing kubernetes service name has default suffix
			existingServiceWithDefaultSuffix := &corev1.Service{}
			useDefault := false
			err := ir.client.Get(context.TODO(), types.NamespacedName{Name: constants.DefaultPredictorServiceName(isvc.Name), Namespace: isvc.Namespace}, existingServiceWithDefaultSuffix)
			if err == nil {
				useDefault = true
			}
			hostPrefix = getHostPrefix(isvc, disableIstioVirtualHost, useDefault)
		} else {
			hostPrefix = getHostPrefix(isvc, disableIstioVirtualHost, false)
		}

		isvc.Status.Address = &duckv1.Addressable{
			URL: &apis.URL{
				Host:   network.GetServiceHostname(hostPrefix, isvc.Namespace),
<<<<<<< HEAD
				Scheme: "https",
=======
				Scheme: "http",
>>>>>>> 654d314f
			},
		}
		isvc.Status.SetCondition(v1beta1.IngressReady, &apis.Condition{
			Type:   v1beta1.IngressReady,
			Status: corev1.ConditionTrue,
		})
		return nil
	} else {
		return errors.Wrapf(err, "fails to parse service url")
	}
}

func getServiceHost(isvc *v1beta1.InferenceService) string {
	if isvc.Status.Components == nil {
		return ""
	}
	// Derive the ingress service host from underlying service url
	if isvc.Spec.Transformer != nil {
		if transformerStatus, ok := isvc.Status.Components[v1beta1.TransformerComponent]; !ok {
			return ""
		} else if transformerStatus.URL == nil {
			return ""
		} else {
			if strings.Contains(transformerStatus.URL.Host, "-default") {
				return strings.Replace(transformerStatus.URL.Host, fmt.Sprintf("-%s-default", string(constants.Transformer)), "",
					1)
			} else {
				return strings.Replace(transformerStatus.URL.Host, fmt.Sprintf("-%s", string(constants.Transformer)), "",
					1)
			}
		}
	}

	if predictorStatus, ok := isvc.Status.Components[v1beta1.PredictorComponent]; !ok {
		return ""
	} else if predictorStatus.URL == nil {
		return ""
	} else {
		if strings.Contains(predictorStatus.URL.Host, "-default") {
			return strings.Replace(predictorStatus.URL.Host, fmt.Sprintf("-%s-default", string(constants.Predictor)), "",
				1)
		} else {
			return strings.Replace(predictorStatus.URL.Host, fmt.Sprintf("-%s", string(constants.Predictor)), "",
				1)
		}
	}
}

func getAdditionalHosts(domainList *[]string, serviceHost string, config *v1beta1.IngressConfig, additionalHosts *[]string) {
	// Include additional ingressDomain to the domains (both internal and external)
	subdomain := ""
	if domainList != nil && len(*domainList) != 0 {
		for _, domain := range *domainList {
			res, found := strings.CutSuffix(serviceHost, domain)
			if found {
				subdomain = res
				break
			}
		}
	}
	if len(subdomain) != 0 && config.AdditionalIngressDomains != nil && len(*config.AdditionalIngressDomains) > 0 {
		// len(subdomain) != 0 means we have found the subdomain.
		// If the list of the additionalIngressDomains is not empty, we will append the valid host created by the
		// additional ingress domain.
		// Deduplicate the domains in the additionalIngressDomains, making sure that the returned additionalHosts
		// do not have duplicate domains.
		deduplicateMap := map[string]bool{}
		for _, domain := range *config.AdditionalIngressDomains {
			// If the domain is redundant, go to the next element.
			if !deduplicateMap[domain] {
				host := fmt.Sprintf("%s%s", subdomain, domain)
				if err := validation.IsDNS1123Subdomain(host); len(err) > 0 {
					log.Error(fmt.Errorf("The domain name %s in the additionalIngressDomains is not valid", domain),
						"Failed to get the valid host name")
					continue
				}
				*additionalHosts = append(*additionalHosts, host)
				deduplicateMap[domain] = true
			}
		}
	}
}

func getServiceUrl(isvc *v1beta1.InferenceService, config *v1beta1.IngressConfig) string {
	url := getHostBasedServiceUrl(isvc, config)
	if url == "" {
		return ""
	}
	if config.PathTemplate == "" {
		return url
	} else {
		return getPathBasedServiceUrl(isvc, config)
	}
}

func getPathBasedServiceUrl(isvc *v1beta1.InferenceService, config *v1beta1.IngressConfig) string {
	path, err := GenerateUrlPath(isvc.Name, isvc.Namespace, config)
	if err != nil {
		log.Error(err, "Failed to generate URL path from pathTemplate")
		return ""
	}
	url := &apis.URL{}
	url.Scheme = config.UrlScheme
	url.Host = config.IngressDomain
	url.Path = path

	return url.String()
}

func getHostBasedServiceUrl(isvc *v1beta1.InferenceService, config *v1beta1.IngressConfig) string {
	urlScheme := config.UrlScheme
	disableIstioVirtualHost := config.DisableIstioVirtualHost
	if isvc.Status.Components == nil {
		return ""
	}
	// Derive the ingress url from underlying service url
	if isvc.Spec.Transformer != nil {
		if transformerStatus, ok := isvc.Status.Components[v1beta1.TransformerComponent]; !ok {
			return ""
		} else if transformerStatus.URL == nil {
			return ""
		} else {
			url := transformerStatus.URL
			url.Scheme = urlScheme
			urlString := url.String()
			if !disableIstioVirtualHost {
				if strings.Contains(urlString, "-default") {
					return strings.Replace(urlString, fmt.Sprintf("-%s-default", string(constants.Transformer)), "", 1)
				} else {
					return strings.Replace(urlString, fmt.Sprintf("-%s", string(constants.Transformer)), "", 1)
				}
			}
			return urlString
		}
	}

	if predictorStatus, ok := isvc.Status.Components[v1beta1.PredictorComponent]; !ok {
		return ""
	} else if predictorStatus.URL == nil {
		return ""
	} else {
		url := predictorStatus.URL
		url.Scheme = urlScheme
		urlString := url.String()
		if !disableIstioVirtualHost {
			if strings.Contains(urlString, "-default") {
				return strings.Replace(urlString, fmt.Sprintf("-%s-default", string(constants.Predictor)), "", 1)
			} else {
				return strings.Replace(urlString, fmt.Sprintf("-%s", string(constants.Predictor)), "", 1)
			}
		}
		return urlString
	}
}

func (r *IngressReconciler) reconcileExternalService(isvc *v1beta1.InferenceService, config *v1beta1.IngressConfig) error {
	desired := &corev1.Service{
		ObjectMeta: metav1.ObjectMeta{
			Name:      isvc.Name,
			Namespace: isvc.Namespace,
		},
		Spec: corev1.ServiceSpec{
			ExternalName:    config.LocalGatewayServiceName,
			Type:            corev1.ServiceTypeExternalName,
			SessionAffinity: corev1.ServiceAffinityNone,
		},
	}
	if err := controllerutil.SetControllerReference(isvc, desired, r.scheme); err != nil {
		return err
	}

	// Create service if does not exist
	existing := &corev1.Service{}
	err := r.client.Get(context.TODO(), types.NamespacedName{Name: desired.Name, Namespace: desired.Namespace}, existing)
	if err != nil {
		if apierr.IsNotFound(err) {
			log.Info("Creating external name service", "namespace", desired.Namespace, "name", desired.Name)
			err = r.client.Create(context.TODO(), desired)
		}
		return err
	}

	// Return if no differences to reconcile.
	if equality.Semantic.DeepEqual(desired, existing) {
		return nil
	}

	// Reconcile differences and update
	diff, err := kmp.SafeDiff(desired.Spec, existing.Spec)
	if err != nil {
		return errors.Wrapf(err, "failed to diff external name service")
	}
	log.Info("Reconciling external service diff (-desired, +observed):", "diff", diff)
	log.Info("Updating external service", "namespace", existing.Namespace, "name", existing.Name)
	existing.Spec = desired.Spec
	existing.ObjectMeta.Labels = desired.ObjectMeta.Labels
	existing.ObjectMeta.Annotations = desired.ObjectMeta.Annotations
	err = r.client.Update(context.TODO(), existing)
	if err != nil {
		return errors.Wrapf(err, "fails to update external name service")
	}

	return nil
}

func createHTTPRouteDestination(gatewayService string) *istiov1beta1.HTTPRouteDestination {
	httpRouteDestination := &istiov1beta1.HTTPRouteDestination{
		Destination: &istiov1beta1.Destination{
			Host: gatewayService,
			Port: &istiov1beta1.PortSelector{
				Number: constants.CommonDefaultHttpPort,
			},
		},
		Weight: 100,
	}
	return httpRouteDestination
}

func createHTTPMatchRequest(prefix, targetHost, internalHost string, additionalHosts *[]string, isInternal bool, config *v1beta1.IngressConfig) []*istiov1beta1.HTTPMatchRequest {
	var uri *istiov1beta1.StringMatch
	if prefix != "" {
		uri = &istiov1beta1.StringMatch{
			MatchType: &istiov1beta1.StringMatch_Regex{
				Regex: prefix,
			},
		}
	}
	matchRequests := []*istiov1beta1.HTTPMatchRequest{
		{
			Uri: uri,
			Authority: &istiov1beta1.StringMatch{
				MatchType: &istiov1beta1.StringMatch_Regex{
					Regex: constants.HostRegExp(internalHost),
				},
			},
			Gateways: []string{config.LocalGateway, constants.IstioMeshGateway},
		},
	}
	if !isInternal {
		// We only create the HTTPMatchRequest for the targetHost and the additional hosts, when the ingress is not internal.
		matchRequests = append(matchRequests,
			&istiov1beta1.HTTPMatchRequest{
				Uri: uri,
				Authority: &istiov1beta1.StringMatch{
					MatchType: &istiov1beta1.StringMatch_Regex{
						Regex: constants.HostRegExp(targetHost),
					},
				},
				Gateways: []string{config.IngressGateway},
			})

		if additionalHosts != nil && len(*additionalHosts) != 0 {
			for _, host := range *additionalHosts {
				matchRequest := &istiov1beta1.HTTPMatchRequest{
					Uri: uri,
					Authority: &istiov1beta1.StringMatch{
						MatchType: &istiov1beta1.StringMatch_Regex{
							Regex: constants.HostRegExp(host),
						},
					},
					Gateways: []string{config.IngressGateway},
				}
				if !containsHTTPMatchRequest(matchRequest, matchRequests) {
					matchRequests = append(matchRequests, matchRequest)
				}
			}
		}
	}
	return matchRequests
}

func containsHTTPMatchRequest(matchRequest *istiov1beta1.HTTPMatchRequest, matchRequests []*istiov1beta1.HTTPMatchRequest) bool {
	for _, matchRequestEle := range matchRequests {
		// If authority, gateways and uri are all equal, two HTTPMatchRequests will be equal.
		if stringMatchEqual(matchRequest.Authority, matchRequestEle.Authority) && gatewaysEqual(matchRequest, matchRequestEle) &&
			stringMatchEqual(matchRequest.Uri, matchRequestEle.Uri) {
			return true
		}
	}
	return false
}

func stringMatchEqual(stringMatch, stringMatchDest *istiov1beta1.StringMatch) bool {
	if stringMatch != nil && stringMatchDest != nil {
		return equality.Semantic.DeepEqual(stringMatch.MatchType, stringMatchDest.MatchType)
	}
	if stringMatch == nil && stringMatchDest == nil {
		return true
	}
	return false
}

func gatewaysEqual(matchRequest, matchRequestDest *istiov1beta1.HTTPMatchRequest) bool {
	return equality.Semantic.DeepEqual(matchRequest.Gateways, matchRequestDest.Gateways)
}

func createIngress(isvc *v1beta1.InferenceService, useDefault bool, config *v1beta1.IngressConfig,
	domainList *[]string, isvcConfig *v1beta1.InferenceServicesConfig) *istioclientv1beta1.VirtualService {
	if !isvc.Status.IsConditionReady(v1beta1.PredictorReady) {
		status := corev1.ConditionFalse
		if isvc.Status.IsConditionUnknown(v1beta1.PredictorReady) {
			status = corev1.ConditionUnknown
		}
		isvc.Status.SetCondition(v1beta1.IngressReady, &apis.Condition{
			Type:   v1beta1.IngressReady,
			Status: status,
			Reason: "Predictor ingress not created",
		})
		return nil
	}
	backend := constants.PredictorServiceName(isvc.Name)
	if useDefault {
		backend = constants.DefaultPredictorServiceName(isvc.Name)
	}

	if isvc.Spec.Transformer != nil {
		backend = constants.TransformerServiceName(isvc.Name)
		if useDefault {
			backend = constants.DefaultTransformerServiceName(isvc.Name)
		}
		if !isvc.Status.IsConditionReady(v1beta1.TransformerReady) {
			status := corev1.ConditionFalse
			if isvc.Status.IsConditionUnknown(v1beta1.TransformerReady) {
				status = corev1.ConditionUnknown
			}
			isvc.Status.SetCondition(v1beta1.IngressReady, &apis.Condition{
				Type:   v1beta1.IngressReady,
				Status: status,
				Reason: "Transformer ingress not created",
			})
			return nil
		}
	}
	isInternal := false
	serviceHost := getServiceHost(isvc)
	// if service is labelled with cluster local or knative domain is configured as internal
	if val, ok := isvc.Labels[constants.VisibilityLabel]; ok && val == constants.ClusterLocalVisibility {
		isInternal = true
	}
	serviceInternalHostName := network.GetServiceHostname(isvc.Name, isvc.Namespace)
	if serviceHost == serviceInternalHostName {
		isInternal = true
	}
	httpRoutes := []*istiov1beta1.HTTPRoute{}
	// Build explain route
	expBackend := constants.ExplainerServiceName(isvc.Name)
	if useDefault {
		expBackend = constants.DefaultExplainerServiceName(isvc.Name)
	}

	additionalHosts := &[]string{}
	hosts := []string{
		network.GetServiceHostname(isvc.Name, isvc.Namespace),
	}
	if !isInternal {
		getAdditionalHosts(domainList, serviceHost, config, additionalHosts)
	}

	if isvc.Spec.Explainer != nil {
		if !isvc.Status.IsConditionReady(v1beta1.ExplainerReady) {
			status := corev1.ConditionFalse
			if isvc.Status.IsConditionUnknown(v1beta1.ExplainerReady) {
				status = corev1.ConditionUnknown
			}
			isvc.Status.SetCondition(v1beta1.IngressReady, &apis.Condition{
				Type:   v1beta1.IngressReady,
				Status: status,
				Reason: "Explainer ingress not created",
			})
			return nil
		}
		explainerRouter := istiov1beta1.HTTPRoute{
			Match: createHTTPMatchRequest(constants.ExplainPrefix(), serviceHost,
				network.GetServiceHostname(isvc.Name, isvc.Namespace), additionalHosts, isInternal, config),
			Route: []*istiov1beta1.HTTPRouteDestination{
				createHTTPRouteDestination(config.KnativeLocalGatewayService),
			},
			Headers: &istiov1beta1.Headers{
				Request: &istiov1beta1.Headers_HeaderOperations{
					Set: map[string]string{
						"Host":                        network.GetServiceHostname(expBackend, isvc.Namespace),
						constants.IsvcNameHeader:      isvc.Name,
						constants.IsvcNamespaceHeader: isvc.Namespace,
					},
				},
			},
		}
		httpRoutes = append(httpRoutes, &explainerRouter)
	}
	// Add predict route
	httpRoutes = append(httpRoutes, &istiov1beta1.HTTPRoute{
		Match: createHTTPMatchRequest("", serviceHost,
			network.GetServiceHostname(isvc.Name, isvc.Namespace), additionalHosts, isInternal, config),
		Route: []*istiov1beta1.HTTPRouteDestination{
			createHTTPRouteDestination(config.KnativeLocalGatewayService),
		},
		Headers: &istiov1beta1.Headers{
			Request: &istiov1beta1.Headers_HeaderOperations{
				Set: map[string]string{
					"Host":                        network.GetServiceHostname(backend, isvc.Namespace),
					constants.IsvcNameHeader:      isvc.Name,
					constants.IsvcNamespaceHeader: isvc.Namespace,
				},
			},
		},
	})

	gateways := []string{
		config.LocalGateway,
		constants.IstioMeshGateway,
	}
	if !isInternal {
		hosts = append(hosts, serviceHost)
		gateways = append(gateways, config.IngressGateway)
	}

	if config.PathTemplate != "" {
		path, err := GenerateUrlPath(isvc.Name, isvc.Namespace, config)
		if err != nil {
			log.Error(err, "Failed to generate URL from pathTemplate")
			return nil
		}
		url := &apis.URL{}
		url.Path = strings.TrimSuffix(path, "/") // remove trailing "/" if present
		url.Host = config.IngressDomain
		// In this case, we have a path-based URL so we add a path-based rule
		if isvc.Spec.Explainer != nil {
			httpRoutes = append(httpRoutes, &istiov1beta1.HTTPRoute{
				Match: []*istiov1beta1.HTTPMatchRequest{
					{
						Uri: &istiov1beta1.StringMatch{
							MatchType: &istiov1beta1.StringMatch_Regex{
								Regex: url.Path + constants.PathBasedExplainPrefix(),
							},
						},
						Authority: &istiov1beta1.StringMatch{
							MatchType: &istiov1beta1.StringMatch_Regex{
								Regex: constants.HostRegExp(url.Host),
							},
						},
						Gateways: []string{config.IngressGateway},
					},
				},
				Rewrite: &istiov1beta1.HTTPRewrite{
					UriRegexRewrite: &istiov1beta1.RegexRewrite{
						Match:   url.Path + constants.PathBasedExplainPrefix(),
						Rewrite: `\1`,
					},
				},
				Route: []*istiov1beta1.HTTPRouteDestination{
					createHTTPRouteDestination(config.KnativeLocalGatewayService),
				},
				Headers: &istiov1beta1.Headers{
					Request: &istiov1beta1.Headers_HeaderOperations{
						Set: map[string]string{
							"Host":                        network.GetServiceHostname(expBackend, isvc.Namespace),
							constants.IsvcNameHeader:      isvc.Name,
							constants.IsvcNamespaceHeader: isvc.Namespace,
						},
					},
				},
			})
		}
		httpRoutes = append(httpRoutes, &istiov1beta1.HTTPRoute{
			Match: []*istiov1beta1.HTTPMatchRequest{
				{
					Uri: &istiov1beta1.StringMatch{
						MatchType: &istiov1beta1.StringMatch_Prefix{
							Prefix: url.Path + "/",
						},
					},
					Authority: &istiov1beta1.StringMatch{
						MatchType: &istiov1beta1.StringMatch_Regex{
							Regex: constants.HostRegExp(url.Host),
						},
					},
					Gateways: []string{config.IngressGateway},
				},
				{
					Uri: &istiov1beta1.StringMatch{
						MatchType: &istiov1beta1.StringMatch_Exact{
							Exact: url.Path,
						},
					},
					Authority: &istiov1beta1.StringMatch{
						MatchType: &istiov1beta1.StringMatch_Regex{
							Regex: constants.HostRegExp(url.Host),
						},
					},
					Gateways: []string{config.IngressGateway},
				},
			},
			Rewrite: &istiov1beta1.HTTPRewrite{
				Uri: "/",
			},
			Route: []*istiov1beta1.HTTPRouteDestination{
				createHTTPRouteDestination(config.KnativeLocalGatewayService),
			},
			Headers: &istiov1beta1.Headers{
				Request: &istiov1beta1.Headers_HeaderOperations{
					Set: map[string]string{
						"Host":                        network.GetServiceHostname(backend, isvc.Namespace),
						constants.IsvcNameHeader:      isvc.Name,
						constants.IsvcNamespaceHeader: isvc.Namespace,
					},
				},
			},
		})
		// Include ingressDomain to the domains (both internal and external) derived by KNative
		hosts = append(hosts, url.Host)
	}

	if !isInternal {
		// We only append the additional hosts, when the ingress is not internal.
		hostMap := map[string]bool{}
		for _, host := range hosts {
			hostMap[host] = true
		}

		for _, additionalHost := range *additionalHosts {
			if !hostMap[additionalHost] {
				hosts = append(hosts, additionalHost)
			}
		}
	}
	annotations := utils.Filter(isvc.Annotations, func(key string) bool {
<<<<<<< HEAD
		return !utils.Includes(isvcutils.FilterList(isvcConfig.ServiceAnnotationDisallowedList, constants.ODHKserveRawAuth), key)
=======
		return !utils.Includes(isvcConfig.ServiceAnnotationDisallowedList, key)
>>>>>>> 654d314f
	})
	desiredIngress := &istioclientv1beta1.VirtualService{
		ObjectMeta: metav1.ObjectMeta{
			Name:        isvc.Name,
			Namespace:   isvc.Namespace,
			Annotations: annotations,
			Labels:      isvc.Labels,
		},
		Spec: istiov1beta1.VirtualService{
			Hosts:    hosts,
			Gateways: gateways,
			Http:     httpRoutes,
		},
	}
	return desiredIngress
}

// getDomainList gets all the available domain names available with Knative Serving.
func getDomainList(clientset kubernetes.Interface) *[]string {
	res := new([]string)
	ns := constants.DefaultNSKnativeServing
	if namespace := os.Getenv(system.NamespaceEnvKey); namespace != "" {
		ns = namespace
	}

	// Leverage the clientset to access the configMap to get all the available domain names
	configMap, err := clientset.CoreV1().ConfigMaps(ns).Get(context.TODO(),
		config.DomainConfigName, metav1.GetOptions{})
	if err != nil {
		return res
	}
	for domain := range configMap.Data {
		*res = append(*res, domain)
	}
	return res
}

func routeSemanticEquals(desired, existing *istioclientv1beta1.VirtualService) bool {
	return cmp.Equal(desired.Spec.DeepCopy(), existing.Spec.DeepCopy(), protocmp.Transform()) &&
		equality.Semantic.DeepEqual(desired.ObjectMeta.Labels, existing.ObjectMeta.Labels) &&
		equality.Semantic.DeepEqual(desired.ObjectMeta.Annotations, existing.ObjectMeta.Annotations)
}

func getHostPrefix(isvc *v1beta1.InferenceService, disableIstioVirtualHost bool, useDefault bool) string {
	if disableIstioVirtualHost {
		if useDefault {
			if isvc.Spec.Transformer != nil {
				return constants.DefaultTransformerServiceName(isvc.Name)
			}
			return constants.DefaultPredictorServiceName(isvc.Name)
		} else {
			if isvc.Spec.Transformer != nil {
				return constants.TransformerServiceName(isvc.Name)
			}
			return constants.PredictorServiceName(isvc.Name)
		}
	}
	return isvc.Name
}<|MERGE_RESOLUTION|>--- conflicted
+++ resolved
@@ -151,11 +151,7 @@
 		isvc.Status.Address = &duckv1.Addressable{
 			URL: &apis.URL{
 				Host:   network.GetServiceHostname(hostPrefix, isvc.Namespace),
-<<<<<<< HEAD
 				Scheme: "https",
-=======
-				Scheme: "http",
->>>>>>> 654d314f
 			},
 		}
 		isvc.Status.SetCondition(v1beta1.IngressReady, &apis.Condition{
@@ -682,11 +678,7 @@
 		}
 	}
 	annotations := utils.Filter(isvc.Annotations, func(key string) bool {
-<<<<<<< HEAD
 		return !utils.Includes(isvcutils.FilterList(isvcConfig.ServiceAnnotationDisallowedList, constants.ODHKserveRawAuth), key)
-=======
-		return !utils.Includes(isvcConfig.ServiceAnnotationDisallowedList, key)
->>>>>>> 654d314f
 	})
 	desiredIngress := &istioclientv1beta1.VirtualService{
 		ObjectMeta: metav1.ObjectMeta{
