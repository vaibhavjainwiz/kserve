/*
Copyright 2021 The KServe Authors.

Licensed under the Apache License, Version 2.0 (the "License");
you may not use this file except in compliance with the License.
You may obtain a copy of the License at

    http://www.apache.org/licenses/LICENSE-2.0

Unless required by applicable law or agreed to in writing, software
distributed under the License is distributed on an "AS IS" BASIS,
WITHOUT WARRANTIES OR CONDITIONS OF ANY KIND, either express or implied.
See the License for the specific language governing permissions and
limitations under the License.
*/

package utils

import (
	"errors"
	"strconv"
	"testing"

	"github.com/docker/distribution/context"
	"github.com/onsi/gomega/types"
	"k8s.io/utils/ptr"
	"knative.dev/pkg/apis"
	knativeV1 "knative.dev/pkg/apis/duck/v1"

	"github.com/onsi/gomega"
	"google.golang.org/protobuf/proto"
	corev1 "k8s.io/api/core/v1"
	"k8s.io/apimachinery/pkg/api/resource"
	metav1 "k8s.io/apimachinery/pkg/apis/meta/v1"
	"k8s.io/apimachinery/pkg/runtime"
	"sigs.k8s.io/controller-runtime/pkg/client/fake"

	"github.com/kserve/kserve/pkg/apis/serving/v1alpha1"
	. "github.com/kserve/kserve/pkg/apis/serving/v1beta1"
	"github.com/kserve/kserve/pkg/constants"
)

func TestIsMMSPredictor(t *testing.T) {
	g := gomega.NewGomegaWithT(t)
	requestedResource := corev1.ResourceRequirements{
		Limits: corev1.ResourceList{
			"cpu": resource.MustParse("100m"),
		},
		Requests: corev1.ResourceList{
			"cpu": resource.MustParse("90m"),
		},
	}

	scenarios := map[string]struct {
		isvc     InferenceService
		expected bool
	}{
		"ModelSpec": {
			isvc: InferenceService{
				ObjectMeta: metav1.ObjectMeta{
					Name: "sklearn",
				},
				Spec: InferenceServiceSpec{
					Predictor: PredictorSpec{
						Model: &ModelSpec{
							ModelFormat: ModelFormat{
								Name: "sklearn",
							},
							PredictorExtensionSpec: PredictorExtensionSpec{
								Container: corev1.Container{
									Image:     "customImage:0.1.0",
									Resources: requestedResource,
								},
							},
						},
					},
				},
			},
			expected: true,
		},
		"ModelWithURI": {
			isvc: InferenceService{
				ObjectMeta: metav1.ObjectMeta{
					Name: "sklearnWithURI",
				},
				Spec: InferenceServiceSpec{
					Predictor: PredictorSpec{
						Model: &ModelSpec{
							ModelFormat: ModelFormat{
								Name: "sklearn",
							},
							PredictorExtensionSpec: PredictorExtensionSpec{
								StorageURI: proto.String("gs://someUri"),
								Container: corev1.Container{
									Image:     "customImage:0.1.0",
									Resources: requestedResource,
								},
							},
						},
					},
				},
			},
			expected: false,
		},
		"HuggingFaceModel": {
			isvc: InferenceService{
				ObjectMeta: metav1.ObjectMeta{
					Name: "hg-model",
				},
				Spec: InferenceServiceSpec{
					Predictor: PredictorSpec{
						HuggingFace: &HuggingFaceRuntimeSpec{
							PredictorExtensionSpec: PredictorExtensionSpec{RuntimeVersion: proto.String("latest")},
						},
					},
				},
			},
			expected: false,
		},
		"CustomSpec": {
			isvc: InferenceService{
				ObjectMeta: metav1.ObjectMeta{
					Name: "CustomSpecMMS",
				},
				Spec: InferenceServiceSpec{
					Predictor: PredictorSpec{
						PodSpec: PodSpec{
							Containers: []corev1.Container{
								{
									Name:  constants.InferenceServiceContainerName,
									Image: "some-image",
									Env:   []corev1.EnvVar{{Name: constants.CustomSpecMultiModelServerEnvVarKey, Value: strconv.FormatBool(true)}},
								},
							},
						},
					},
				},
			},
			expected: true,
		},
		"CustomSpecWithURI": {
			isvc: InferenceService{
				ObjectMeta: metav1.ObjectMeta{
					Name: "CustomSpecMMSWithURI",
				},
				Spec: InferenceServiceSpec{
					Predictor: PredictorSpec{
						PodSpec: PodSpec{
							Containers: []corev1.Container{
								{
									Name:  constants.InferenceServiceContainerName,
									Image: "some-image",
									Env: []corev1.EnvVar{
										{Name: constants.CustomSpecMultiModelServerEnvVarKey, Value: strconv.FormatBool(false)},
										{Name: constants.CustomSpecStorageUriEnvVarKey, Value: "gs://some-uri"},
									},
								},
							},
						},
					},
				},
			},
			expected: false,
		},
		"CustomSpecWithoutURI": {
			isvc: InferenceService{
				ObjectMeta: metav1.ObjectMeta{
					Name: "CustomSpecMMSWithURI",
				},
				Spec: InferenceServiceSpec{
					Predictor: PredictorSpec{
						PodSpec: PodSpec{
							Containers: []corev1.Container{
								{
									Name:  constants.InferenceServiceContainerName,
									Image: "some-image",
								},
							},
						},
					},
				},
			},
			expected: false,
		},
	}

	for name, scenario := range scenarios {
		t.Run(name, func(t *testing.T) {
			res := IsMMSPredictor(&scenario.isvc.Spec.Predictor)
			if !g.Expect(res).To(gomega.Equal(scenario.expected)) {
				t.Errorf("got %t, want %t", res, scenario.expected)
			}
		})
	}
}

func TestIsMemoryResourceAvailable(t *testing.T) {
	g := gomega.NewGomegaWithT(t)

	reqResourcesScenarios := map[string]struct {
		resource corev1.ResourceRequirements
		expected bool
	}{
		"EnoughMemoryResource": {
			// Enough memory
			resource: corev1.ResourceRequirements{
				Limits: corev1.ResourceList{
					"cpu":    resource.MustParse("100m"),
					"memory": resource.MustParse("100Gi"),
				},
				Requests: corev1.ResourceList{
					"cpu":    resource.MustParse("90m"),
					"memory": resource.MustParse("100Gi"),
				},
			},
			expected: true,
		},
		"NotEnoughMemoryResource": {
			// Enough memory
			resource: corev1.ResourceRequirements{
				Limits: corev1.ResourceList{
					"cpu":    resource.MustParse("100m"),
					"memory": resource.MustParse("1Mi"),
				},
				Requests: corev1.ResourceList{
					"cpu":    resource.MustParse("90m"),
					"memory": resource.MustParse("1Mi"),
				},
			},
			expected: false,
		},
	}

	totalReqMemory := resource.MustParse("1Gi")

	protocolV1 := constants.ProtocolV1
	protocolV2 := constants.ProtocolV2

	for _, reqResourcesScenario := range reqResourcesScenarios {
		scenarios := map[string]struct {
			isvc InferenceService
		}{
			"LightGBM": {
				isvc: InferenceService{
					ObjectMeta: metav1.ObjectMeta{
						Name: "lightgbm",
					},
					Spec: InferenceServiceSpec{
						Predictor: PredictorSpec{
							LightGBM: &LightGBMSpec{
								PredictorExtensionSpec: PredictorExtensionSpec{
									Container: corev1.Container{
										Image:     "customImage:0.1.0",
										Name:      constants.InferenceServiceContainerName,
										Resources: reqResourcesScenario.resource,
									},
								},
							},
						},
					},
				},
			},
			"LightGBMWithURI": {
				isvc: InferenceService{
					ObjectMeta: metav1.ObjectMeta{
						Name: "lightgbmWithURI",
					},
					Spec: InferenceServiceSpec{
						Predictor: PredictorSpec{
							LightGBM: &LightGBMSpec{
								PredictorExtensionSpec: PredictorExtensionSpec{
									StorageURI: proto.String("gs://someUri"),
									Container: corev1.Container{
										Image:     "customImage:0.1.0",
										Name:      constants.InferenceServiceContainerName,
										Resources: reqResourcesScenario.resource,
									},
								},
							},
						},
					},
				},
			},
			"Onnx": {
				isvc: InferenceService{
					ObjectMeta: metav1.ObjectMeta{
						Name: "onnx",
					},
					Spec: InferenceServiceSpec{
						Predictor: PredictorSpec{
							ONNX: &ONNXRuntimeSpec{
								PredictorExtensionSpec: PredictorExtensionSpec{
									Container: corev1.Container{
										Image:     "mcr.microsoft.com/onnxruntime/server:v0.5.0",
										Name:      constants.InferenceServiceContainerName,
										Resources: reqResourcesScenario.resource,
									},
								},
							},
						},
					},
				},
			},
			"OnnxWithURI": {
				isvc: InferenceService{
					ObjectMeta: metav1.ObjectMeta{
						Name: "onnxWithURI",
					},
					Spec: InferenceServiceSpec{
						Predictor: PredictorSpec{
							ONNX: &ONNXRuntimeSpec{
								PredictorExtensionSpec: PredictorExtensionSpec{
									StorageURI: proto.String("gs://someUri"),
									Container: corev1.Container{
										Image:     "mcr.microsoft.com/onnxruntime/server:v0.5.0",
										Name:      constants.InferenceServiceContainerName,
										Resources: reqResourcesScenario.resource,
									},
								},
							},
						},
					},
				},
			},
			"Pmml": {
				isvc: InferenceService{
					ObjectMeta: metav1.ObjectMeta{
						Name: "pmml",
					},
					Spec: InferenceServiceSpec{
						Predictor: PredictorSpec{
							PMML: &PMMLSpec{
								PredictorExtensionSpec: PredictorExtensionSpec{
									Container: corev1.Container{
										Name:      constants.InferenceServiceContainerName,
										Resources: reqResourcesScenario.resource,
									},
								},
							},
						},
					},
				},
			},
			"PmmlWithURI": {
				isvc: InferenceService{
					ObjectMeta: metav1.ObjectMeta{
						Name: "pmmlWithURI",
					},
					Spec: InferenceServiceSpec{
						Predictor: PredictorSpec{
							PMML: &PMMLSpec{
								PredictorExtensionSpec: PredictorExtensionSpec{
									StorageURI: proto.String("gs://someUri"),
									Container: corev1.Container{
										Name:      constants.InferenceServiceContainerName,
										Resources: reqResourcesScenario.resource,
									},
								},
							},
						},
					},
				},
			},
			"SKLearnV1": {
				isvc: InferenceService{
					ObjectMeta: metav1.ObjectMeta{
						Name: "sklearn",
					},
					Spec: InferenceServiceSpec{
						Predictor: PredictorSpec{
							SKLearn: &SKLearnSpec{
								PredictorExtensionSpec: PredictorExtensionSpec{
									ProtocolVersion: &protocolV1,
									Container: corev1.Container{
										Name:      constants.InferenceServiceContainerName,
										Resources: reqResourcesScenario.resource,
									},
								},
							},
						},
					},
				},
			},
			"SKLearnV2": {
				isvc: InferenceService{
					ObjectMeta: metav1.ObjectMeta{
						Name: "sklearn2",
					},
					Spec: InferenceServiceSpec{
						Predictor: PredictorSpec{
							SKLearn: &SKLearnSpec{
								PredictorExtensionSpec: PredictorExtensionSpec{
									ProtocolVersion: &protocolV2,
									Container: corev1.Container{
										Name:      constants.InferenceServiceContainerName,
										Resources: reqResourcesScenario.resource,
									},
								},
							},
						},
					},
				},
			},
			"SKLearnV1WithURI": {
				isvc: InferenceService{
					ObjectMeta: metav1.ObjectMeta{
						Name: "sklearnWithURI",
					},
					Spec: InferenceServiceSpec{
						Predictor: PredictorSpec{
							SKLearn: &SKLearnSpec{
								PredictorExtensionSpec: PredictorExtensionSpec{
									StorageURI:      proto.String("gs://someUri"),
									ProtocolVersion: &protocolV1,
									Container: corev1.Container{
										Name:      constants.InferenceServiceContainerName,
										Resources: reqResourcesScenario.resource,
									},
								},
							},
						},
					},
				},
			},
			"SKLearnV2WithURI": {
				isvc: InferenceService{
					ObjectMeta: metav1.ObjectMeta{
						Name: "sklearn2WithURI",
					},
					Spec: InferenceServiceSpec{
						Predictor: PredictorSpec{
							SKLearn: &SKLearnSpec{
								PredictorExtensionSpec: PredictorExtensionSpec{
									StorageURI:      proto.String("gs://someUri"),
									ProtocolVersion: &protocolV2,
									Container: corev1.Container{
										Name:      constants.InferenceServiceContainerName,
										Resources: reqResourcesScenario.resource,
									},
								},
							},
						},
					},
				},
			},
			"tfserving": {
				isvc: InferenceService{
					ObjectMeta: metav1.ObjectMeta{
						Name: "tfserving",
					},
					Spec: InferenceServiceSpec{
						Predictor: PredictorSpec{
							Tensorflow: &TFServingSpec{
								PredictorExtensionSpec: PredictorExtensionSpec{
									Container: corev1.Container{
										Name:      constants.InferenceServiceContainerName,
										Resources: reqResourcesScenario.resource,
									},
								},
							},
						},
					},
				},
			},
			"TfservingWithURI": {
				isvc: InferenceService{
					ObjectMeta: metav1.ObjectMeta{
						Name: "tfservingWithURI",
					},
					Spec: InferenceServiceSpec{
						Predictor: PredictorSpec{
							Tensorflow: &TFServingSpec{
								PredictorExtensionSpec: PredictorExtensionSpec{
									StorageURI: proto.String("gs://someUri"),
									Container: corev1.Container{
										Name:      constants.InferenceServiceContainerName,
										Resources: reqResourcesScenario.resource,
									},
								},
							},
						},
					},
				},
			},
			"PyTorchV1": {
				isvc: InferenceService{
					ObjectMeta: metav1.ObjectMeta{
						Name: "pytorch",
					},
					Spec: InferenceServiceSpec{
						Predictor: PredictorSpec{
							PyTorch: &TorchServeSpec{
								PredictorExtensionSpec: PredictorExtensionSpec{
									ProtocolVersion: &protocolV1,
									Container: corev1.Container{
										Name:      constants.InferenceServiceContainerName,
										Resources: reqResourcesScenario.resource,
									},
								},
							},
						},
					},
				},
			},
			"PyTorchV2": {
				isvc: InferenceService{
					ObjectMeta: metav1.ObjectMeta{
						Name: "pytorch2",
					},
					Spec: InferenceServiceSpec{
						Predictor: PredictorSpec{
							PyTorch: &TorchServeSpec{
								PredictorExtensionSpec: PredictorExtensionSpec{
									ProtocolVersion: &protocolV2,
									Container: corev1.Container{
										Name:      constants.InferenceServiceContainerName,
										Resources: reqResourcesScenario.resource,
									},
								},
							},
						},
					},
				},
			},
			"PyTorchV1WithURI": {
				isvc: InferenceService{
					ObjectMeta: metav1.ObjectMeta{
						Name: "pytorchWithURI",
					},
					Spec: InferenceServiceSpec{
						Predictor: PredictorSpec{
							PyTorch: &TorchServeSpec{
								PredictorExtensionSpec: PredictorExtensionSpec{
									StorageURI:      proto.String("gs://someUri"),
									ProtocolVersion: &protocolV1,
									Container: corev1.Container{
										Name:      constants.InferenceServiceContainerName,
										Resources: reqResourcesScenario.resource,
									},
								},
							},
						},
					},
				},
			},
			"PyTorchV2WithURI": {
				isvc: InferenceService{
					ObjectMeta: metav1.ObjectMeta{
						Name: "pytorch2WithURI",
					},
					Spec: InferenceServiceSpec{
						Predictor: PredictorSpec{
							PyTorch: &TorchServeSpec{
								PredictorExtensionSpec: PredictorExtensionSpec{
									StorageURI:      proto.String("gs://someUri"),
									ProtocolVersion: &protocolV2,
									Container: corev1.Container{
										Name:      constants.InferenceServiceContainerName,
										Resources: reqResourcesScenario.resource,
									},
								},
							},
						},
					},
				},
			},
			"Triton": {
				isvc: InferenceService{
					ObjectMeta: metav1.ObjectMeta{
						Name: "triton",
					},
					Spec: InferenceServiceSpec{
						Predictor: PredictorSpec{
							Triton: &TritonSpec{
								PredictorExtensionSpec: PredictorExtensionSpec{
									ProtocolVersion: &protocolV1,
									Container: corev1.Container{
										Name:      constants.InferenceServiceContainerName,
										Resources: reqResourcesScenario.resource,
									},
								},
							},
						},
					},
				},
			},
			"TritonWithURI": {
				isvc: InferenceService{
					ObjectMeta: metav1.ObjectMeta{
						Name: "tritonWithURI",
					},
					Spec: InferenceServiceSpec{
						Predictor: PredictorSpec{
							Triton: &TritonSpec{
								PredictorExtensionSpec: PredictorExtensionSpec{
									StorageURI:      proto.String("gs://someUri"),
									ProtocolVersion: &protocolV1,
									Container: corev1.Container{
										Name:      constants.InferenceServiceContainerName,
										Resources: reqResourcesScenario.resource,
									},
								},
							},
						},
					},
				},
			},
			"XGBoostV1": {
				isvc: InferenceService{
					ObjectMeta: metav1.ObjectMeta{
						Name: "xgboost",
					},
					Spec: InferenceServiceSpec{
						Predictor: PredictorSpec{
							XGBoost: &XGBoostSpec{
								PredictorExtensionSpec: PredictorExtensionSpec{
									RuntimeVersion: proto.String("0.1.0"),
									Container: corev1.Container{
										Name:      constants.InferenceServiceContainerName,
										Resources: reqResourcesScenario.resource,
									},
								},
							},
						},
					},
				},
			},
			"XGBoostV2": {
				isvc: InferenceService{
					ObjectMeta: metav1.ObjectMeta{
						Name: "xgboost2",
					},
					Spec: InferenceServiceSpec{
						Predictor: PredictorSpec{
							XGBoost: &XGBoostSpec{
								PredictorExtensionSpec: PredictorExtensionSpec{
									ProtocolVersion: &protocolV2,
									RuntimeVersion:  proto.String("0.1.0"),
									Container: corev1.Container{
										Name:      constants.InferenceServiceContainerName,
										Resources: reqResourcesScenario.resource,
									},
								},
							},
						},
					},
				},
			},
			"XGBoostV1WithURI": {
				isvc: InferenceService{
					ObjectMeta: metav1.ObjectMeta{
						Name: "xgboostWithURI",
					},
					Spec: InferenceServiceSpec{
						Predictor: PredictorSpec{
							XGBoost: &XGBoostSpec{
								PredictorExtensionSpec: PredictorExtensionSpec{
									StorageURI:     proto.String("gs://someUri"),
									RuntimeVersion: proto.String("0.1.0"),
									Container: corev1.Container{
										Name:      constants.InferenceServiceContainerName,
										Resources: reqResourcesScenario.resource,
									},
								},
							},
						},
					},
				},
			},
			"XGBoostV2WithURI": {
				isvc: InferenceService{
					ObjectMeta: metav1.ObjectMeta{
						Name: "xgboost2WithURI",
					},
					Spec: InferenceServiceSpec{
						Predictor: PredictorSpec{
							XGBoost: &XGBoostSpec{
								PredictorExtensionSpec: PredictorExtensionSpec{
									StorageURI:      proto.String("gs://someUri"),
									ProtocolVersion: &protocolV2,
									RuntimeVersion:  proto.String("0.1.0"),
									Container: corev1.Container{
										Name:      constants.InferenceServiceContainerName,
										Resources: reqResourcesScenario.resource,
									},
								},
							},
						},
					},
				},
			},
		}

		for name, scenario := range scenarios {
			t.Run(name, func(t *testing.T) {
				scenario.isvc.Spec.Predictor.GetImplementation().Default(nil)
				res := IsMemoryResourceAvailable(&scenario.isvc, totalReqMemory)
				if !g.Expect(res).To(gomega.Equal(reqResourcesScenario.expected)) {
					t.Errorf("got %t, want %t with memory %s vs %s", res, reqResourcesScenario.expected, reqResourcesScenario.resource.Limits.Memory().String(), totalReqMemory.String())
				}
			})
		}
	}
}

func TestMergeRuntimeContainers(t *testing.T) {
	g := gomega.NewGomegaWithT(t)

	scenarios := map[string]struct {
		containerBase     *corev1.Container
		containerOverride *corev1.Container
		expected          *corev1.Container
	}{
		"BasicMerge": {
			containerBase: &corev1.Container{
				Name:  "kserve-container",
				Image: "default-image",
				Args: []string{
					"--foo=bar",
					"--test=dummy",
				},
				Env: []corev1.EnvVar{
					{Name: "PORT", Value: "8080"},
					{Name: "PORT2", Value: "8081"},
				},
				Resources: corev1.ResourceRequirements{
					Limits: corev1.ResourceList{
						corev1.ResourceCPU:    resource.MustParse("1"),
						corev1.ResourceMemory: resource.MustParse("2Gi"),
					},
					Requests: corev1.ResourceList{
						corev1.ResourceCPU:    resource.MustParse("1"),
						corev1.ResourceMemory: resource.MustParse("2Gi"),
					},
				},
			},
			containerOverride: &corev1.Container{
				Args: []string{
					"--new-arg=baz",
				},
				Env: []corev1.EnvVar{
					{Name: "PORT2", Value: "8082"},
					{Name: "Some", Value: "Var"},
				},
				Resources: corev1.ResourceRequirements{
					Limits: corev1.ResourceList{
						corev1.ResourceCPU:    resource.MustParse("2"),
						corev1.ResourceMemory: resource.MustParse("4Gi"),
					},
				},
			},
			expected: &corev1.Container{
				Name:  "kserve-container",
				Image: "default-image",
				Args: []string{
					"--foo=bar",
					"--test=dummy",
					"--new-arg=baz",
				},
				Env: []corev1.EnvVar{
					{Name: "PORT", Value: "8080"},
					{Name: "PORT2", Value: "8082"},
					{Name: "Some", Value: "Var"},
				},
				Resources: corev1.ResourceRequirements{
					Limits: corev1.ResourceList{
						corev1.ResourceCPU:    resource.MustParse("2"),
						corev1.ResourceMemory: resource.MustParse("4Gi"),
					},
					Requests: corev1.ResourceList{
						corev1.ResourceCPU:    resource.MustParse("1"),
						corev1.ResourceMemory: resource.MustParse("2Gi"),
					},
				},
			},
		},
	}

	for name, scenario := range scenarios {
		t.Run(name, func(t *testing.T) {
			res, _ := MergeRuntimeContainers(scenario.containerBase, scenario.containerOverride)
			if !g.Expect(res).To(gomega.Equal(scenario.expected)) {
				t.Errorf("got %v, want %v", res, scenario.expected)
			}
		})
	}
}

func TestMergePodSpec(t *testing.T) {
	g := gomega.NewGomegaWithT(t)

	scenarios := map[string]struct {
		podSpecBase     *v1alpha1.ServingRuntimePodSpec
		podSpecOverride *PodSpec
		expected        *corev1.PodSpec
	}{
		"BasicMerge": {
			podSpecBase: &v1alpha1.ServingRuntimePodSpec{
				NodeSelector: map[string]string{
					"foo": "bar",
					"aaa": "bbb",
				},
				Tolerations: []corev1.Toleration{
					{Key: "key1", Operator: corev1.TolerationOpExists, Effect: corev1.TaintEffectNoSchedule},
				},
				Volumes: []corev1.Volume{
					{
						Name: "foo",
						VolumeSource: corev1.VolumeSource{
							PersistentVolumeClaim: &corev1.PersistentVolumeClaimVolumeSource{
								ClaimName: "bar",
							},
						},
					},
					{
						Name: "aaa",
						VolumeSource: corev1.VolumeSource{
							PersistentVolumeClaim: &corev1.PersistentVolumeClaimVolumeSource{
								ClaimName: "bbb",
							},
						},
					},
				},
				ImagePullSecrets: []corev1.LocalObjectReference{
					{Name: "foo"},
				},
			},
			podSpecOverride: &PodSpec{
				NodeSelector: map[string]string{
					"foo": "baz",
					"xxx": "yyy",
				},
				ServiceAccountName: "testAccount",
				Volumes: []corev1.Volume{
					{
						Name: "foo",
						VolumeSource: corev1.VolumeSource{
							PersistentVolumeClaim: &corev1.PersistentVolumeClaimVolumeSource{
								ClaimName: "baz",
							},
						},
					},
					{
						Name: "xxx",
						VolumeSource: corev1.VolumeSource{
							PersistentVolumeClaim: &corev1.PersistentVolumeClaimVolumeSource{
								ClaimName: "yyy",
							},
						},
					},
				},
				ImagePullSecrets: []corev1.LocalObjectReference{
					{Name: "foo"},
					{Name: "bar"},
				},
			},
			expected: &corev1.PodSpec{
				NodeSelector: map[string]string{
					"foo": "baz",
					"xxx": "yyy",
					"aaa": "bbb",
				},
				Tolerations: []corev1.Toleration{
					{Key: "key1", Operator: corev1.TolerationOpExists, Effect: corev1.TaintEffectNoSchedule},
				},
				ServiceAccountName: "testAccount",
				Volumes: []corev1.Volume{
					{
						Name: "foo",
						VolumeSource: corev1.VolumeSource{
							PersistentVolumeClaim: &corev1.PersistentVolumeClaimVolumeSource{
								ClaimName: "baz",
							},
						},
					},
					{
						Name: "xxx",
						VolumeSource: corev1.VolumeSource{
							PersistentVolumeClaim: &corev1.PersistentVolumeClaimVolumeSource{
								ClaimName: "yyy",
							},
						},
					},
					{
						Name: "aaa",
						VolumeSource: corev1.VolumeSource{
							PersistentVolumeClaim: &corev1.PersistentVolumeClaimVolumeSource{
								ClaimName: "bbb",
							},
						},
					},
				},
				ImagePullSecrets: []corev1.LocalObjectReference{
					{Name: "foo"},
					{Name: "bar"},
				},
			},
		},
	}

	for name, scenario := range scenarios {
		t.Run(name, func(t *testing.T) {
			res, _ := MergePodSpec(scenario.podSpecBase, scenario.podSpecOverride)
			if !g.Expect(res).To(gomega.Equal(scenario.expected)) {
				t.Errorf("got %v, want %v", res, scenario.expected)
			}
		})
	}
}

func TestGetServingRuntime(t *testing.T) {
	g := gomega.NewGomegaWithT(t)

	namespace := "default"

	tfRuntime := "tf-runtime"
	sklearnRuntime := "sklearn-runtime"

	servingRuntimeSpecs := map[string]v1alpha1.ServingRuntimeSpec{
		tfRuntime: {
			SupportedModelFormats: []v1alpha1.SupportedModelFormat{
				{
					Name:    "tensorflow",
					Version: proto.String("1"),
				},
			},
			ServingRuntimePodSpec: v1alpha1.ServingRuntimePodSpec{
				Containers: []corev1.Container{
					{
						Name:  "kserve-container",
						Image: tfRuntime + "-image:latest",
					},
				},
			},
			Disabled: proto.Bool(false),
		},
		sklearnRuntime: {
			SupportedModelFormats: []v1alpha1.SupportedModelFormat{
				{
					Name:    "sklearn",
					Version: proto.String("0"),
				},
			},
			ServingRuntimePodSpec: v1alpha1.ServingRuntimePodSpec{
				Containers: []corev1.Container{
					{
						Name:  "kserve-container",
						Image: sklearnRuntime + "-image:latest",
					},
				},
			},
			Disabled: proto.Bool(false),
		},
	}

	runtimes := &v1alpha1.ServingRuntimeList{
		Items: []v1alpha1.ServingRuntime{
			{
				ObjectMeta: metav1.ObjectMeta{
					Name:      tfRuntime,
					Namespace: namespace,
				},
				Spec: servingRuntimeSpecs[tfRuntime],
			},
		},
	}

	// clusterRuntimes := &v1alpha1.ClusterServingRuntimeList{
	//	Items: []v1alpha1.ClusterServingRuntime{
	//		{
	//			ObjectMeta: metav1.ObjectMeta{
	//				Name: sklearnRuntime,
	//			},
	//			Spec: servingRuntimeSpecs[sklearnRuntime],
	//		},
	//	},
	//}

	scenarios := map[string]struct {
		runtimeName string
		expected    v1alpha1.ServingRuntimeSpec
	}{
		"NamespaceServingRuntime": {
			runtimeName: tfRuntime,
			expected:    servingRuntimeSpecs[tfRuntime],
		},
		// "ClusterServingRuntime": {
		//	runtimeName: sklearnRuntime,
		//	expected:    servingRuntimeSpecs[sklearnRuntime],
		// },
	}

	s := runtime.NewScheme()
	v1alpha1.AddToScheme(s)

	mockClient := fake.NewClientBuilder().WithLists(runtimes /*, clusterRuntimes*/).WithScheme(s).Build()
	for name, scenario := range scenarios {
		t.Run(name, func(t *testing.T) {
<<<<<<< HEAD
			res, _ := GetServingRuntime(context.Background(), mockClient, scenario.runtimeName, namespace)
=======
			res, _, isClusterServingRuntime := GetServingRuntime(t.Context(), mockClient, scenario.runtimeName, namespace)
>>>>>>> 178235aa
			if !g.Expect(res).To(gomega.Equal(&scenario.expected)) {
				t.Errorf("got %v, want %v", res, &scenario.expected)
			}
			// Check if the returned runtime is a cluster serving runtime
			if name == "ClusterServingRuntime" {
				g.Expect(isClusterServingRuntime).To(gomega.BeTrue())
			} else {
				g.Expect(isClusterServingRuntime).To(gomega.BeFalse())
			}
		})
	}

	// Check invalid case
	t.Run("InvalidServingRuntime", func(t *testing.T) {
<<<<<<< HEAD
		res, err := GetServingRuntime(context.Background(), mockClient, "foo", namespace)
=======
		res, err, _ := GetServingRuntime(t.Context(), mockClient, "foo", namespace)
>>>>>>> 178235aa
		if !g.Expect(res).To(gomega.BeNil()) {
			t.Errorf("got %v, want %v", res, nil)
		}
		g.Expect(err.Error()).To(gomega.ContainSubstring("No ServingRuntimes with the name"))
	})
}

func TestReplacePlaceholders(t *testing.T) {
	g := gomega.NewGomegaWithT(t)

	scenarios := map[string]struct {
		container *corev1.Container
		meta      metav1.ObjectMeta
		expected  *corev1.Container
	}{
		"ReplaceArgsAndEnvPlaceholders": {
			container: &corev1.Container{
				Name:  "kserve-container",
				Image: "default-image",
				Args: []string{
					"--foo={{.Name}}",
					"--test=dummy",
					"--new-arg=baz",
				},
				Env: []corev1.EnvVar{
					{Name: "PORT", Value: "8080"},
					{Name: "MODELS_DIR", Value: "{{.Labels.modelDir}}"},
				},
				Resources: corev1.ResourceRequirements{
					Limits: corev1.ResourceList{
						corev1.ResourceCPU:    resource.MustParse("2"),
						corev1.ResourceMemory: resource.MustParse("4Gi"),
					},
					Requests: corev1.ResourceList{
						corev1.ResourceCPU:    resource.MustParse("1"),
						corev1.ResourceMemory: resource.MustParse("2Gi"),
					},
				},
			},
			meta: metav1.ObjectMeta{
				Name: "bar",
				Labels: map[string]string{
					"modelDir": "/mnt/models",
				},
			},
			expected: &corev1.Container{
				Name:  "kserve-container",
				Image: "default-image",
				Args: []string{
					"--foo=bar",
					"--test=dummy",
					"--new-arg=baz",
				},
				Env: []corev1.EnvVar{
					{Name: "PORT", Value: "8080"},
					{Name: "MODELS_DIR", Value: "/mnt/models"},
				},
				Resources: corev1.ResourceRequirements{
					Limits: corev1.ResourceList{
						corev1.ResourceCPU:    resource.MustParse("2"),
						corev1.ResourceMemory: resource.MustParse("4Gi"),
					},
					Requests: corev1.ResourceList{
						corev1.ResourceCPU:    resource.MustParse("1"),
						corev1.ResourceMemory: resource.MustParse("2Gi"),
					},
				},
			},
		},
	}
	for name, scenario := range scenarios {
		t.Run(name, func(t *testing.T) {
			_ = ReplacePlaceholders(scenario.container, scenario.meta)
			if !g.Expect(scenario.container).To(gomega.Equal(scenario.expected)) {
				t.Errorf("got %v, want %v", scenario.container, scenario.expected)
			}
		})
	}
}

func TestUpdateImageTag(t *testing.T) {
	g := gomega.NewGomegaWithT(t)

	scenarios := map[string]struct {
		container      *corev1.Container
		runtimeVersion *string
		servingRuntime string
		isvcConfig     *InferenceServicesConfig
		expected       string
	}{
		"UpdateRuntimeVersion": {
			container: &corev1.Container{
				Name:  "kserve-container",
				Image: "tfserving",
				Args: []string{
					"--foo=bar",
					"--test=dummy",
					"--new-arg=baz",
				},
				Env: []corev1.EnvVar{
					{Name: "PORT", Value: "8080"},
					{Name: "MODELS_DIR", Value: "/mnt/models"},
				},
				Resources: corev1.ResourceRequirements{
					Limits: corev1.ResourceList{
						corev1.ResourceCPU:    resource.MustParse("2"),
						corev1.ResourceMemory: resource.MustParse("4Gi"),
					},
					Requests: corev1.ResourceList{
						corev1.ResourceCPU:    resource.MustParse("1"),
						corev1.ResourceMemory: resource.MustParse("2Gi"),
					},
				},
			},
			runtimeVersion: proto.String("2.6.2"),
			servingRuntime: constants.TFServing,
			expected:       "tfserving:2.6.2",
		},
		"UpdateTFServingGPUImageTag": {
			container: &corev1.Container{
				Name:  "kserve-container",
				Image: "tfserving:1.14.0",
				Args: []string{
					"--foo=bar",
					"--test=dummy",
					"--new-arg=baz",
				},
				Env: []corev1.EnvVar{
					{Name: "PORT", Value: "8080"},
					{Name: "MODELS_DIR", Value: "/mnt/models"},
				},
				Resources: corev1.ResourceRequirements{
					Limits: corev1.ResourceList{
						"nvidia.com/gpu": resource.MustParse("1"),
					},
				},
			},
			runtimeVersion: nil,
			servingRuntime: constants.TFServing,
			expected:       "tfserving:1.14.0-gpu",
		},
		"UpdateHuggingFaceServerGPUImageTag": {
			container: &corev1.Container{
				Name:  "kserve-container",
				Image: "huggingfaceserver:1.14.0",
				Args: []string{
					"--foo=bar",
					"--test=dummy",
					"--new-arg=baz",
				},
				Env: []corev1.EnvVar{
					{Name: "PORT", Value: "8080"},
					{Name: "MODELS_DIR", Value: "/mnt/models"},
				},
				Resources: corev1.ResourceRequirements{
					Limits: corev1.ResourceList{
						"nvidia.com/gpu": resource.MustParse("1"),
					},
				},
			},
			runtimeVersion: nil,
			servingRuntime: constants.HuggingFaceServer,
			expected:       "huggingfaceserver:1.14.0-gpu",
		},
		"UpdateGPUImageTagWithProxy": {
			container: &corev1.Container{
				Name:  "kserve-container",
				Image: "localhost:8888/tfserving:1.14.0",
				Args: []string{
					"--foo=bar",
					"--test=dummy",
					"--new-arg=baz",
				},
				Env: []corev1.EnvVar{
					{Name: "PORT", Value: "8080"},
					{Name: "MODELS_DIR", Value: "/mnt/models"},
				},
				Resources: corev1.ResourceRequirements{
					Limits: corev1.ResourceList{
						"nvidia.com/gpu": resource.MustParse("1"),
					},
				},
			},
			runtimeVersion: nil,
			servingRuntime: constants.TFServing,
			expected:       "localhost:8888/tfserving:1.14.0-gpu",
		},
		"UpdateRuntimeVersionWithProxy": {
			container: &corev1.Container{
				Name:  "kserve-container",
				Image: "localhost:8888/tfserving",
				Args: []string{
					"--foo=bar",
					"--test=dummy",
					"--new-arg=baz",
				},
				Env: []corev1.EnvVar{
					{Name: "PORT", Value: "8080"},
					{Name: "MODELS_DIR", Value: "/mnt/models"},
				},
				Resources: corev1.ResourceRequirements{
					Limits: corev1.ResourceList{
						corev1.ResourceCPU:    resource.MustParse("2"),
						corev1.ResourceMemory: resource.MustParse("4Gi"),
					},
					Requests: corev1.ResourceList{
						corev1.ResourceCPU:    resource.MustParse("1"),
						corev1.ResourceMemory: resource.MustParse("2Gi"),
					},
				},
			},
			runtimeVersion: proto.String("2.6.2"),
			servingRuntime: constants.TFServing,
			expected:       "localhost:8888/tfserving:2.6.2",
		},
		"UpdateRuntimeVersionWithProxyAndTag": {
			container: &corev1.Container{
				Name:  "kserve-container",
				Image: "localhost:8888/tfserving:1.2.3",
				Args: []string{
					"--foo=bar",
					"--test=dummy",
					"--new-arg=baz",
				},
				Env: []corev1.EnvVar{
					{Name: "PORT", Value: "8080"},
					{Name: "MODELS_DIR", Value: "/mnt/models"},
				},
				Resources: corev1.ResourceRequirements{
					Limits: corev1.ResourceList{
						corev1.ResourceCPU:    resource.MustParse("2"),
						corev1.ResourceMemory: resource.MustParse("4Gi"),
					},
					Requests: corev1.ResourceList{
						corev1.ResourceCPU:    resource.MustParse("1"),
						corev1.ResourceMemory: resource.MustParse("2Gi"),
					},
				},
			},
			runtimeVersion: proto.String("2.6.2"),
			servingRuntime: constants.TFServing,
			expected:       "localhost:8888/tfserving:2.6.2",
		},
	}
	for name, scenario := range scenarios {
		t.Run(name, func(t *testing.T) {
			UpdateImageTag(scenario.container, scenario.runtimeVersion, &scenario.servingRuntime)
			if !g.Expect(scenario.container.Image).To(gomega.Equal(scenario.expected)) {
				t.Errorf("got %v, want %v", scenario.container.Image, scenario.expected)
			}
		})
	}
}

func TestGetDeploymentMode(t *testing.T) {
	g := gomega.NewGomegaWithT(t)
	scenarios := map[string]struct {
		annotations  map[string]string
		deployConfig *DeployConfig
		expected     constants.DeploymentModeType
	}{
		"RawDeployment": {
			annotations: map[string]string{
				constants.DeploymentMode: string(constants.RawDeployment),
			},
			deployConfig: &DeployConfig{},
			expected:     constants.RawDeployment,
		},
		"ServerlessDeployment": {
			annotations: map[string]string{
				constants.DeploymentMode: string(constants.Serverless),
			},
			deployConfig: &DeployConfig{},
			expected:     constants.Serverless,
		},
		"ModelMeshDeployment": {
			annotations: map[string]string{
				constants.DeploymentMode: string(constants.ModelMeshDeployment),
			},
			deployConfig: &DeployConfig{},
			expected:     constants.ModelMeshDeployment,
		},
		"DefaultDeploymentMode": {
			annotations: map[string]string{},
			deployConfig: &DeployConfig{
				DefaultDeploymentMode: string(constants.Serverless),
			},
			expected: constants.Serverless,
		},
	}

	for name, scenario := range scenarios {
		t.Run(name, func(t *testing.T) {
			deploymentMode := GetDeploymentMode("", scenario.annotations, scenario.deployConfig)
			if !g.Expect(deploymentMode).To(gomega.Equal(scenario.expected)) {
				t.Errorf("got %v, want %v", deploymentMode, scenario.expected)
			}
		})
	}
}

func TestModelName(t *testing.T) {
	g := gomega.NewGomegaWithT(t)
	requestedResource := corev1.ResourceRequirements{
		Limits: corev1.ResourceList{
			"cpu": resource.MustParse("100m"),
		},
		Requests: corev1.ResourceList{
			"cpu": resource.MustParse("90m"),
		},
	}

	scenarios := map[string]struct {
		isvc     InferenceService
		expected string
	}{
		"ModelSpec": {
			isvc: InferenceService{
				ObjectMeta: metav1.ObjectMeta{
					Name: "sklearn",
				},
				Spec: InferenceServiceSpec{
					Predictor: PredictorSpec{
						Model: &ModelSpec{
							ModelFormat: ModelFormat{
								Name: "sklearn",
							},
							PredictorExtensionSpec: PredictorExtensionSpec{
								Container: corev1.Container{
									Image:     "customImage:0.1.0",
									Resources: requestedResource,
								},
							},
						},
					},
				},
			},
			expected: "sklearn",
		},
		"CustomModelName": {
			isvc: InferenceService{
				ObjectMeta: metav1.ObjectMeta{
					Name: "sklearn-iris",
				},
				Spec: InferenceServiceSpec{
					Predictor: PredictorSpec{
						Model: &ModelSpec{
							ModelFormat: ModelFormat{
								Name: "sklearn",
							},
							PredictorExtensionSpec: PredictorExtensionSpec{
								StorageURI: proto.String("gs://someUri"),
								Container: corev1.Container{
									Args:      []string{"--model_name=sklearn-custom"},
									Resources: requestedResource,
								},
							},
						},
					},
				},
			},
			expected: "sklearn-custom",
		},
		"CustomSpec": {
			isvc: InferenceService{
				ObjectMeta: metav1.ObjectMeta{
					Name: "CustomSpecMMS",
				},
				Spec: InferenceServiceSpec{
					Predictor: PredictorSpec{
						PodSpec: PodSpec{
							Containers: []corev1.Container{
								{
									Name:  constants.InferenceServiceContainerName,
									Image: "some-image",
								},
							},
						},
					},
				},
			},
			expected: "CustomSpecMMS",
		},
		"CustomSpecWithModelNameArg": {
			isvc: InferenceService{
				ObjectMeta: metav1.ObjectMeta{
					Name: "Custom",
				},
				Spec: InferenceServiceSpec{
					Predictor: PredictorSpec{
						PodSpec: PodSpec{
							Containers: []corev1.Container{
								{
									Name:  constants.InferenceServiceContainerName,
									Image: "some-image",
									Args:  []string{"--model_name=custom-model"},
								},
							},
						},
					},
				},
			},
			expected: "custom-model",
		},
		"ModelSpecWithModelNameEnv": {
			isvc: InferenceService{
				ObjectMeta: metav1.ObjectMeta{
					Name: "sklearn-iris-v2",
				},
				Spec: InferenceServiceSpec{
					Predictor: PredictorSpec{
						Model: &ModelSpec{
							ModelFormat: ModelFormat{
								Name: "sklearn",
							},
							PredictorExtensionSpec: PredictorExtensionSpec{
								Container: corev1.Container{
									Env:       []corev1.EnvVar{{Name: constants.MLServerModelNameEnv, Value: "sklearn-custom"}},
									Resources: requestedResource,
								},
							},
						},
					},
				},
			},
			expected: "sklearn-custom",
		},
		"TransformerWithModelNameArg": {
			isvc: InferenceService{
				ObjectMeta: metav1.ObjectMeta{
					Name: "sklearn-iris-transformer",
				},
				Spec: InferenceServiceSpec{
					Transformer: &TransformerSpec{
						PodSpec: PodSpec{
							Containers: []corev1.Container{
								{
									Name:  constants.InferenceServiceContainerName,
									Image: "some-image",
									Args:  []string{"--model_name=custom-model"},
								},
							},
						},
					},
					Predictor: PredictorSpec{
						Model: &ModelSpec{
							ModelFormat: ModelFormat{
								Name: "sklearn",
							},
							PredictorExtensionSpec: PredictorExtensionSpec{
								Container: corev1.Container{
									Resources: requestedResource,
								},
							},
						},
					},
				},
			},
			expected: "custom-model",
		},
		"multiple modelname arguments": {
			isvc: InferenceService{
				ObjectMeta: metav1.ObjectMeta{
					Name: "sklearn",
				},
				Spec: InferenceServiceSpec{
					Predictor: PredictorSpec{
						Model: &ModelSpec{
							ModelFormat: ModelFormat{
								Name: "sklearn",
							},

							PredictorExtensionSpec: PredictorExtensionSpec{
								Container: corev1.Container{
									Image:     "customImage:0.1.0",
									Resources: requestedResource,
									Args:      []string{"--model_name=sklearn", "--model_dir", "/mnt/models", "--model_name", "iris"},
								},
							},
						},
					},
				},
			},
			expected: "iris",
		},
		"modelname argument and value in single string": {
			isvc: InferenceService{
				ObjectMeta: metav1.ObjectMeta{
					Name: "sklearn",
				},
				Spec: InferenceServiceSpec{
					Predictor: PredictorSpec{
						Model: &ModelSpec{
							ModelFormat: ModelFormat{
								Name: "sklearn",
							},

							PredictorExtensionSpec: PredictorExtensionSpec{
								Container: corev1.Container{
									Image:     "customImage:0.1.0",
									Resources: requestedResource,
									Args:      []string{"--model_dir", "/mnt/models", "--model_name iris"}, // This format is not recognized by the modelserver. So we ignore this format.
								},
							},
						},
					},
				},
			},
			expected: "sklearn",
		},
		"modelname value in separate string": {
			isvc: InferenceService{
				ObjectMeta: metav1.ObjectMeta{
					Name: "sklearn",
				},
				Spec: InferenceServiceSpec{
					Predictor: PredictorSpec{
						Model: &ModelSpec{
							ModelFormat: ModelFormat{
								Name: "sklearn",
							},

							PredictorExtensionSpec: PredictorExtensionSpec{
								Container: corev1.Container{
									Image:     "customImage:0.1.0",
									Resources: requestedResource,
									Args:      []string{"--model_dir", "/mnt/models", "--model_name", "iris"},
								},
							},
						},
					},
				},
			},
			expected: "iris",
		},
	}

	for name, scenario := range scenarios {
		t.Run(name, func(t *testing.T) {
			res := GetModelName(&scenario.isvc)
			if !g.Expect(res).To(gomega.Equal(scenario.expected)) {
				t.Errorf("got %s, want %s", res, scenario.expected)
			}
		})
	}
}

func TestGetPredictorEndpoint(t *testing.T) {
	g := gomega.NewGomegaWithT(t)
	requestedResource := corev1.ResourceRequirements{
		Limits: corev1.ResourceList{
			"cpu": resource.MustParse("100m"),
		},
		Requests: corev1.ResourceList{
			"cpu": resource.MustParse("90m"),
		},
	}
	namespace := "default"

	s := runtime.NewScheme()
	err := v1alpha1.AddToScheme(s)
	if err != nil {
		t.Errorf("Failed to add v1alpha1 to scheme %s", err)
	}
	protocolV1Runtime := &v1alpha1.ServingRuntime{
		TypeMeta: metav1.TypeMeta{},
		ObjectMeta: metav1.ObjectMeta{
			Name:      "mocked-v1-runtime",
			Namespace: namespace,
		},
		Spec: v1alpha1.ServingRuntimeSpec{
			ProtocolVersions: []constants.InferenceServiceProtocol{"v1"},
		},
	}
	protocolV2Runtime := &v1alpha1.ServingRuntime{
		TypeMeta: metav1.TypeMeta{},
		ObjectMeta: metav1.ObjectMeta{
			Name:      "mocked-v2-runtime",
			Namespace: namespace,
		},
		Spec: v1alpha1.ServingRuntimeSpec{
			ProtocolVersions: []constants.InferenceServiceProtocol{"v2"},
		},
	}
	mockClient := fake.NewClientBuilder().WithScheme(s).WithObjects(protocolV1Runtime, protocolV2Runtime).Build()

	scenarios := map[string]struct {
		isvc        InferenceService
		expectedUrl string
		expectedErr types.GomegaMatcher
	}{
		"MMSPredictor": {
			isvc: InferenceService{
				ObjectMeta: metav1.ObjectMeta{
					Name: "sklearn",
				},
				Spec: InferenceServiceSpec{
					Predictor: PredictorSpec{
						Model: &ModelSpec{
							ModelFormat: ModelFormat{
								Name: "sklearn",
							},
							PredictorExtensionSpec: PredictorExtensionSpec{
								Container: corev1.Container{
									Image:     "customImage:0.1.0",
									Resources: requestedResource,
								},
							},
						},
					},
				},
				Status: InferenceServiceStatus{
					Address: &knativeV1.Addressable{
						URL: &apis.URL{
							Scheme: "http",
							Host:   "sklearn-predictor.default.svc.cluster.local",
						},
					},
				},
			},
			expectedUrl: "http://sklearn-predictor.default.svc.cluster.local",
			expectedErr: gomega.BeNil(),
		},
		"DefaultProtocol": {
			isvc: InferenceService{
				ObjectMeta: metav1.ObjectMeta{
					Name: "sklearn",
				},
				Spec: InferenceServiceSpec{
					Predictor: PredictorSpec{
						Model: &ModelSpec{
							ModelFormat: ModelFormat{
								Name: "sklearn",
							},
							PredictorExtensionSpec: PredictorExtensionSpec{
								StorageURI: proto.String("s3://test"),
							},
						},
					},
				},
				Status: InferenceServiceStatus{
					Address: &knativeV1.Addressable{
						URL: &apis.URL{
							Scheme: "http",
							Host:   "sklearn-predictor.default.svc.cluster.local",
						},
					},
				},
			},
			expectedUrl: "http://sklearn-predictor.default.svc.cluster.local/v1/models/sklearn:predict",
			expectedErr: gomega.BeNil(),
		},
		"DefaultProtocolVersionWithTransformer": {
			isvc: InferenceService{
				ObjectMeta: metav1.ObjectMeta{
					Name: "sklearn",
				},
				Spec: InferenceServiceSpec{
					Predictor: PredictorSpec{
						Model: &ModelSpec{
							ModelFormat: ModelFormat{
								Name: "sklearn",
							},
							PredictorExtensionSpec: PredictorExtensionSpec{
								StorageURI: proto.String("s3://test"),
							},
						},
					},
					Transformer: &TransformerSpec{
						PodSpec: PodSpec{
							Containers: []corev1.Container{
								{
									Name:  constants.InferenceServiceContainerName,
									Image: "kserve/transformer:1.0",
								},
							},
						},
					},
				},
				Status: InferenceServiceStatus{
					Address: &knativeV1.Addressable{
						URL: &apis.URL{
							Scheme: "http",
							Host:   "sklearn-transformer.default.svc.cluster.local",
						},
					},
				},
			},
			expectedUrl: "http://sklearn-transformer.default.svc.cluster.local/v1/models/sklearn:predict",
			expectedErr: gomega.BeNil(),
		},
		"ProtocolSpecified": {
			isvc: InferenceService{
				ObjectMeta: metav1.ObjectMeta{
					Name: "sklearn",
				},
				Spec: InferenceServiceSpec{
					Predictor: PredictorSpec{
						Model: &ModelSpec{
							ModelFormat: ModelFormat{
								Name: "sklearn",
							},
							PredictorExtensionSpec: PredictorExtensionSpec{
								StorageURI:      proto.String("s3://test"),
								ProtocolVersion: (*constants.InferenceServiceProtocol)(proto.String(string(constants.ProtocolV2))),
							},
						},
					},
				},
				Status: InferenceServiceStatus{
					Address: &knativeV1.Addressable{
						URL: &apis.URL{
							Scheme: "http",
							Host:   "sklearn-predictor.default.svc.cluster.local",
						},
					},
				},
			},
			expectedUrl: "http://sklearn-predictor.default.svc.cluster.local/v2/models/sklearn/infer",
			expectedErr: gomega.BeNil(),
		},
		"ProtocolSpecifiedWithTransformer": {
			isvc: InferenceService{
				ObjectMeta: metav1.ObjectMeta{
					Name: "sklearn",
				},
				Spec: InferenceServiceSpec{
					Predictor: PredictorSpec{
						Model: &ModelSpec{
							ModelFormat: ModelFormat{
								Name: "sklearn",
							},
							PredictorExtensionSpec: PredictorExtensionSpec{
								StorageURI: proto.String("s3://test"),
							},
						},
					},
					Transformer: &TransformerSpec{
						PodSpec: PodSpec{
							Containers: []corev1.Container{
								{
									Name:  constants.InferenceServiceContainerName,
									Image: "kserve/transformer:1.0",
									Env: []corev1.EnvVar{
										{
											Name:  constants.CustomSpecProtocolEnvVarKey,
											Value: string(constants.ProtocolV2),
										},
									},
								},
							},
						},
					},
				},
				Status: InferenceServiceStatus{
					Address: &knativeV1.Addressable{
						URL: &apis.URL{
							Scheme: "http",
							Host:   "sklearn-transformer.default.svc.cluster.local",
						},
					},
				},
			},
			expectedUrl: "http://sklearn-transformer.default.svc.cluster.local/v2/models/sklearn/infer",
			expectedErr: gomega.BeNil(),
		},
		"CustomModel": {
			isvc: InferenceService{
				ObjectMeta: metav1.ObjectMeta{
					Name: "sklearn-iris",
				},
				Spec: InferenceServiceSpec{
					Predictor: PredictorSpec{
						PodSpec: PodSpec{
							Containers: []corev1.Container{
								{
									Name:      constants.InferenceServiceContainerName,
									Image:     "kserve/custom-image:1.0",
									Args:      []string{"--model_name=sklearn-custom"},
									Resources: requestedResource,
									Env: []corev1.EnvVar{
										{
											Name:  constants.CustomSpecProtocolEnvVarKey,
											Value: string(constants.ProtocolV2),
										},
										{
											Name:  constants.CustomSpecStorageUriEnvVarKey,
											Value: "s3://test",
										},
										{
											Name:  constants.CustomSpecMultiModelServerEnvVarKey,
											Value: strconv.FormatBool(false),
										},
									},
								},
							},
						},
					},
				},
				Status: InferenceServiceStatus{
					Address: &knativeV1.Addressable{
						URL: &apis.URL{
							Scheme: "http",
							Host:   "sklearn-predictor.default.svc.cluster.local",
						},
					},
				},
			},
			expectedUrl: "http://sklearn-predictor.default.svc.cluster.local/v2/models/sklearn-custom/infer",
			expectedErr: gomega.BeNil(),
		},
		"IsvcIsNotReady": {
			isvc: InferenceService{
				ObjectMeta: metav1.ObjectMeta{
					Name: "sklearn",
				},
				Spec: InferenceServiceSpec{
					Predictor: PredictorSpec{
						Model: &ModelSpec{
							ModelFormat: ModelFormat{
								Name: "sklearn",
							},
							PredictorExtensionSpec: PredictorExtensionSpec{
								StorageURI: proto.String("s3://test"),
							},
						},
					},
					Transformer: &TransformerSpec{
						PodSpec: PodSpec{
							Containers: []corev1.Container{
								{
									Name:  constants.InferenceServiceContainerName,
									Image: "kserve/transformer:1.0",
									Env: []corev1.EnvVar{
										{
											Name:  constants.CustomSpecProtocolEnvVarKey,
											Value: string(constants.ProtocolV2),
										},
									},
								},
							},
						},
					},
				},
				Status: InferenceServiceStatus{
					Address: &knativeV1.Addressable{
						URL: nil,
					},
				},
			},
			expectedUrl: "",
			expectedErr: gomega.MatchError("service sklearn is not ready"),
		},
		"NoProtocolWithRuntimeProtocolV1": {
			isvc: InferenceService{
				ObjectMeta: metav1.ObjectMeta{
					Name:      "sklearn",
					Namespace: namespace,
				},
				Spec: InferenceServiceSpec{
					Predictor: PredictorSpec{
						Model: &ModelSpec{
							Runtime: ptr.To("mocked-v1-runtime"),
							ModelFormat: ModelFormat{
								Name: "sklearn",
							},
							PredictorExtensionSpec: PredictorExtensionSpec{
								StorageURI: proto.String("s3://test"),
							},
						},
					},
				},
				Status: InferenceServiceStatus{
					Address: &knativeV1.Addressable{
						URL: &apis.URL{
							Scheme: "http",
							Host:   "sklearn-predictor.default.svc.cluster.local",
						},
					},
				},
			},
			expectedUrl: "http://sklearn-predictor.default.svc.cluster.local/v1/models/sklearn:predict",
			expectedErr: gomega.BeNil(),
		},
		"NoProtocolWithRuntimeProtocolV2": {
			isvc: InferenceService{
				ObjectMeta: metav1.ObjectMeta{
					Name:      "sklearn",
					Namespace: namespace,
				},
				Spec: InferenceServiceSpec{
					Predictor: PredictorSpec{
						Model: &ModelSpec{
							Runtime: ptr.To("mocked-v2-runtime"),
							ModelFormat: ModelFormat{
								Name: "sklearn",
							},
							PredictorExtensionSpec: PredictorExtensionSpec{
								StorageURI: proto.String("s3://test"),
							},
						},
					},
				},
				Status: InferenceServiceStatus{
					Address: &knativeV1.Addressable{
						URL: &apis.URL{
							Scheme: "http",
							Host:   "sklearn-predictor.default.svc.cluster.local",
						},
					},
				},
			},
			expectedUrl: "http://sklearn-predictor.default.svc.cluster.local/v2/models/sklearn/infer",
			expectedErr: gomega.BeNil(),
		},
	}

	for name, scenario := range scenarios {
		t.Run(name, func(t *testing.T) {
			res, err := GetPredictorEndpoint(context.Background(), mockClient, &scenario.isvc)
			g.Expect(err).To(scenario.expectedErr)
			if !g.Expect(res).To(gomega.Equal(scenario.expectedUrl)) {
				t.Errorf("got %s, want %s", res, scenario.expectedUrl)
			}
		})
	}
}

func TestValidateStorageURIForDefaultStorageInitializer(t *testing.T) {
	validUris := []string{
		"https://kfserving.blob.core.windows.net/triton/simple_string/",
		"https://kfserving.blob.core.windows.net/triton/simple_string",
		"https://kfserving.blob.core.windows.net/triton/",
		"https://kfserving.blob.core.windows.net/triton",
		"https://raw.githubusercontent.com/someOrg/someRepo/model.tar.gz",
		"http://raw.githubusercontent.com/someOrg/someRepo/model.tar.gz",
		"hdfs://",
		"webhdfs://",
		"some/relative/path",
		"/",
		"foo",
		"",
	}
	s := runtime.NewScheme()
	err := v1alpha1.AddToScheme(s)
	if err != nil {
		t.Errorf("Failed to add v1alpha1 to scheme %s", err)
	}
	mockClient := fake.NewClientBuilder().WithScheme(s).Build()
	for _, uri := range validUris {
		if err := ValidateStorageURI(context.Background(), &uri, mockClient); err != nil {
			t.Errorf("%q validation failed: %s", uri, err)
		}
	}
}

func TestValidateStorageURIForCustomPrefix(t *testing.T) {
	invalidUris := []string{
		"custom://custom.com/model",
	}
	s := runtime.NewScheme()
	err := v1alpha1.AddToScheme(s)
	if err != nil {
		t.Errorf("Failed to add v1alpha1 to scheme %s", err)
	}
	mockClient := fake.NewClientBuilder().WithScheme(s).Build()
	for _, uri := range invalidUris {
		if err := ValidateStorageURI(context.Background(), &uri, mockClient); err == nil {
			t.Errorf("%q validation failed: error expected", uri)
		}
	}
}

func TestValidateStorageURIForDefaultStorageInitializerCRD(t *testing.T) {
	customSpec := v1alpha1.ClusterStorageContainer{
		ObjectMeta: metav1.ObjectMeta{
			Name: "custom",
		},
		Spec: v1alpha1.StorageContainerSpec{
			Container: corev1.Container{
				Image: "kserve/storage-initializer:latest",
				Resources: corev1.ResourceRequirements{
					Limits: corev1.ResourceList{
						corev1.ResourceMemory: resource.MustParse("200Mi"),
					},
				},
			},
			SupportedUriFormats: []v1alpha1.SupportedUriFormat{{Prefix: "custom://"}},
			WorkloadType:        v1alpha1.InitContainer,
		},
	}

	storageContainerSpecs := &v1alpha1.ClusterStorageContainerList{
		Items: []v1alpha1.ClusterStorageContainer{customSpec},
	}
	validUris := []string{
		"custom://custom.com/model/",
	}
	s := runtime.NewScheme()
	err := v1alpha1.AddToScheme(s)
	if err != nil {
		t.Errorf("Failed to add v1alpha1 to scheme %s", err)
	}
	mockClient := fake.NewClientBuilder().WithLists(storageContainerSpecs).WithScheme(s).Build()
	for _, uri := range validUris {
		if err := ValidateStorageURI(context.Background(), &uri, mockClient); err != nil {
			t.Errorf("%q validation failed: %s", uri, err)
		}
	}
}

func TestAddEnvVarToPodSpec(t *testing.T) {
	g := gomega.NewGomegaWithT(t)

	scenarios := map[string]struct {
		pod                 *corev1.Pod
		targetContainerName string
		envName             string
		envValue            string
		expectedPodSpec     *corev1.PodSpec
		expectedErr         gomega.OmegaMatcher
	}{
		"addNewEnv": {
			targetContainerName: "test-container",
			pod: &corev1.Pod{
				ObjectMeta: metav1.ObjectMeta{
					Name: "test-pod",
				},
				Spec: corev1.PodSpec{
					Containers: []corev1.Container{
						{
							Name: "test-container",
							Env: []corev1.EnvVar{
								{
									Name:  "EXISTING_VAR",
									Value: "existing_value",
								},
							},
						},
					},
				},
			},
			envName:  "NEW_ENV",
			envValue: "new_value",
			expectedPodSpec: &corev1.PodSpec{
				Containers: []corev1.Container{
					{
						Name: "test-container",
						Env: []corev1.EnvVar{
							{
								Name:  "EXISTING_VAR",
								Value: "existing_value",
							},
							{
								Name:  "NEW_ENV",
								Value: "new_value",
							},
						},
					},
				},
			},
			expectedErr: gomega.BeNil(),
		},
		"updateExistingEnv": {
			targetContainerName: "test-container",
			pod: &corev1.Pod{
				ObjectMeta: metav1.ObjectMeta{
					Name: "test-pod",
				},
				Spec: corev1.PodSpec{
					Containers: []corev1.Container{
						{
							Name: "test-container",
							Env: []corev1.EnvVar{
								{
									Name:  "EXISTING_VAR",
									Value: "existing_value",
								},
							},
						},
					},
				},
			},
			envName:  "EXISTING_VAR",
			envValue: "updated_value",
			expectedPodSpec: &corev1.PodSpec{
				Containers: []corev1.Container{
					{
						Name: "test-container",
						Env: []corev1.EnvVar{
							{
								Name:  "EXISTING_VAR",
								Value: "updated_value",
							},
						},
					},
				},
			},
			expectedErr: gomega.BeNil(),
		},
		"updateExistingEnvWithSpecificContainer": {
			targetContainerName: "target-container",
			pod: &corev1.Pod{
				ObjectMeta: metav1.ObjectMeta{
					Name: "test-pod",
				},
				Spec: corev1.PodSpec{
					Containers: []corev1.Container{
						{
							Name: "target-container",
							Env: []corev1.EnvVar{
								{
									Name:  "EXISTING_VAR",
									Value: "existing_value",
								},
							},
						},
						{
							Name: "test-container",
							Env: []corev1.EnvVar{
								{
									Name:  "EXISTING_VAR",
									Value: "existing_value",
								},
							},
						},
					},
				},
			},
			envName:  "EXISTING_VAR",
			envValue: "updated_value",
			expectedPodSpec: &corev1.PodSpec{
				Containers: []corev1.Container{
					{
						Name: "target-container",
						Env: []corev1.EnvVar{
							{
								Name:  "EXISTING_VAR",
								Value: "updated_value",
							},
						},
					},
					{
						Name: "test-container",
						Env: []corev1.EnvVar{
							{
								Name:  "EXISTING_VAR",
								Value: "existing_value",
							},
						},
					},
				},
			},
			expectedErr: gomega.BeNil(),
		},
		"addNewEnvWithSpecificContainer": {
			targetContainerName: "target-container",
			pod: &corev1.Pod{
				ObjectMeta: metav1.ObjectMeta{
					Name: "test-pod",
				},
				Spec: corev1.PodSpec{
					Containers: []corev1.Container{
						{
							Name: "target-container",
							Env: []corev1.EnvVar{
								{
									Name:  "EXISTING_VAR",
									Value: "existing_value",
								},
							},
						},
						{
							Name: "test-container",
							Env: []corev1.EnvVar{
								{
									Name:  "EXISTING_VAR",
									Value: "existing_value",
								},
							},
						},
					},
				},
			},
			envName:  "NEW_ENV",
			envValue: "new_value",
			expectedPodSpec: &corev1.PodSpec{
				Containers: []corev1.Container{
					{
						Name: "target-container",
						Env: []corev1.EnvVar{
							{
								Name:  "EXISTING_VAR",
								Value: "existing_value",
							},
							{
								Name:  "NEW_ENV",
								Value: "new_value",
							},
						},
					},
					{
						Name: "test-container",
						Env: []corev1.EnvVar{
							{
								Name:  "EXISTING_VAR",
								Value: "existing_value",
							},
						},
					},
				},
			},
			expectedErr: gomega.BeNil(),
		},
		"AddEnvToWrongContainer": {
			targetContainerName: "test-container",
			pod: &corev1.Pod{
				ObjectMeta: metav1.ObjectMeta{
					Name: "test-pod",
				},
				Spec: corev1.PodSpec{
					Containers: []corev1.Container{
						{
							Name: "wrong-container",
							Env: []corev1.EnvVar{
								{
									Name:  "EXISTING_VAR",
									Value: "existing_value",
								},
							},
						},
					},
				},
			},
			envName:  "EXISTING_VAR",
			envValue: "updated_value",
			expectedPodSpec: &corev1.PodSpec{
				Containers: []corev1.Container{
					{
						Name: "test-container",
						Env: []corev1.EnvVar{
							{
								Name:  "EXISTING_VAR",
								Value: "existing_value",
							},
						},
					},
				},
			},
			expectedErr: gomega.Equal(errors.New("target container(test-container) does not exist")),
		},
	}

	for name, scenario := range scenarios {
		t.Run(name, func(t *testing.T) {
			err := AddEnvVarToPodSpec(&scenario.pod.Spec, scenario.targetContainerName, scenario.envName, scenario.envValue)
			g.Expect(err).To(scenario.expectedErr)
			g.Expect(scenario.pod.Spec.Containers[0].Env).Should(gomega.Equal(scenario.expectedPodSpec.Containers[0].Env))
		})
	}
}

func TestMergeServingRuntimeAndInferenceServiceSpecs(t *testing.T) {
	g := gomega.NewGomegaWithT(t)

	scenarios := map[string]struct {
		srContainers        []corev1.Container
		isvcContainer       corev1.Container
		isvc                *InferenceService
		targetContainerName string
		srPodSpec           v1alpha1.ServingRuntimePodSpec
		isvcPodSpec         PodSpec
		expectedContainer   *corev1.Container
		expectedPodSpec     *corev1.PodSpec
		expectedErr         gomega.OmegaMatcher
	}{
		"Merge container when there is no target container": {
			srContainers: []corev1.Container{
				{Name: "containerA"},
			},
			isvcContainer:       corev1.Container{Name: "containerA"},
			isvc:                &InferenceService{},
			targetContainerName: "containerA",
			srPodSpec:           v1alpha1.ServingRuntimePodSpec{},
			isvcPodSpec:         PodSpec{},
			expectedContainer:   &corev1.Container{Name: "containerA"},
			expectedPodSpec:     &corev1.PodSpec{},
			expectedErr:         gomega.BeNil(),
		},
		"Merge container when there is target container": {
			srContainers: []corev1.Container{
				{Name: "containerA"},
			},
			isvcContainer: corev1.Container{
				Name: "containerA",
				Env:  []corev1.EnvVar{{Name: "test", Value: "test"}},
			},
			isvc:                &InferenceService{},
			targetContainerName: "containerA",
			srPodSpec:           v1alpha1.ServingRuntimePodSpec{},
			isvcPodSpec:         PodSpec{},
			expectedContainer: &corev1.Container{
				Name: "containerA",
				Env:  []corev1.EnvVar{{Name: "test", Value: "test"}},
			},
			expectedPodSpec: &corev1.PodSpec{},
			expectedErr:     gomega.BeNil(),
		},
		"Return error when invalid container name": {
			srContainers:        []corev1.Container{{Name: "containerA"}},
			isvcContainer:       corev1.Container{Name: "containerB"},
			isvc:                &InferenceService{},
			targetContainerName: "nonExistentContainer",
			srPodSpec:           v1alpha1.ServingRuntimePodSpec{},
			isvcPodSpec:         PodSpec{},
			expectedContainer:   nil,
			expectedPodSpec:     nil,
			expectedErr:         gomega.HaveOccurred(),
		},
		"Merge podSpec when there is target container": {
			srContainers: []corev1.Container{
				{Name: "containerA"},
			},
			isvcContainer:       corev1.Container{Name: "containerA"},
			isvc:                &InferenceService{},
			targetContainerName: "containerA",
			srPodSpec:           v1alpha1.ServingRuntimePodSpec{Containers: []corev1.Container{{Name: "containerA", Env: []corev1.EnvVar{{Name: "original", Value: "original"}}}}},
			isvcPodSpec:         PodSpec{Containers: []corev1.Container{{Name: "containerA", Env: []corev1.EnvVar{{Name: "test", Value: "test"}}}}},
			expectedContainer:   &corev1.Container{Name: "containerA"},
			expectedPodSpec:     &corev1.PodSpec{Containers: []corev1.Container{{Name: "containerA", Env: []corev1.EnvVar{{Name: "original", Value: "original"}, {Name: "test", Value: "test"}}}}},
			expectedErr:         gomega.BeNil(),
		},
		"Merge podSpec when there is no target container": {
			srContainers: []corev1.Container{
				{Name: "containerA"},
			},
			isvcContainer:       corev1.Container{Name: "containerA"},
			isvc:                &InferenceService{},
			targetContainerName: "containerA",
			srPodSpec:           v1alpha1.ServingRuntimePodSpec{Containers: []corev1.Container{{Name: "containerA", Env: []corev1.EnvVar{{Name: "original", Value: "original"}}}}},
			isvcPodSpec:         PodSpec{Containers: []corev1.Container{{Name: "containerB", Env: []corev1.EnvVar{{Name: "test", Value: "test"}}}}},
			expectedContainer:   &corev1.Container{Name: "containerA"},
			expectedPodSpec:     &corev1.PodSpec{Containers: []corev1.Container{{Name: "containerA", Env: []corev1.EnvVar{{Name: "original", Value: "original"}}}}},
			expectedErr:         gomega.BeNil(),
		},
	}

	for name, scenario := range scenarios {
		t.Run(name, func(t *testing.T) {
			index, mergedContainer, mergedPodSpec, err := MergeServingRuntimeAndInferenceServiceSpecs(
				scenario.srContainers,
				scenario.isvcContainer,
				scenario.isvc,
				scenario.targetContainerName,
				scenario.srPodSpec,
				scenario.isvcPodSpec,
			)

			if scenario.expectedErr == gomega.BeNil() {
				g.Expect(index).To(gomega.Equal(0))
				g.Expect(err).To(scenario.expectedErr)
				g.Expect(mergedContainer).To(gomega.Equal(scenario.expectedContainer))
				g.Expect(mergedPodSpec).To(gomega.Equal(scenario.expectedPodSpec))
			} else {
				g.Expect(index).NotTo(gomega.Equal(-1))
				g.Expect(err).To(scenario.expectedErr)
			}
		})
	}
}<|MERGE_RESOLUTION|>--- conflicted
+++ resolved
@@ -996,30 +996,16 @@
 	mockClient := fake.NewClientBuilder().WithLists(runtimes /*, clusterRuntimes*/).WithScheme(s).Build()
 	for name, scenario := range scenarios {
 		t.Run(name, func(t *testing.T) {
-<<<<<<< HEAD
-			res, _ := GetServingRuntime(context.Background(), mockClient, scenario.runtimeName, namespace)
-=======
-			res, _, isClusterServingRuntime := GetServingRuntime(t.Context(), mockClient, scenario.runtimeName, namespace)
->>>>>>> 178235aa
+			res, _, _ := GetServingRuntime(t.Context(), mockClient, scenario.runtimeName, namespace)
 			if !g.Expect(res).To(gomega.Equal(&scenario.expected)) {
 				t.Errorf("got %v, want %v", res, &scenario.expected)
 			}
-			// Check if the returned runtime is a cluster serving runtime
-			if name == "ClusterServingRuntime" {
-				g.Expect(isClusterServingRuntime).To(gomega.BeTrue())
-			} else {
-				g.Expect(isClusterServingRuntime).To(gomega.BeFalse())
-			}
 		})
 	}
 
 	// Check invalid case
 	t.Run("InvalidServingRuntime", func(t *testing.T) {
-<<<<<<< HEAD
-		res, err := GetServingRuntime(context.Background(), mockClient, "foo", namespace)
-=======
 		res, err, _ := GetServingRuntime(t.Context(), mockClient, "foo", namespace)
->>>>>>> 178235aa
 		if !g.Expect(res).To(gomega.BeNil()) {
 			t.Errorf("got %v, want %v", res, nil)
 		}
