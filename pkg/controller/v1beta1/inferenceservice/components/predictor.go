/*
Copyright 2021 The KServe Authors.

Licensed under the Apache License, Version 2.0 (the "License");
you may not use this file except in compliance with the License.
You may obtain a copy of the License at

    http://www.apache.org/licenses/LICENSE-2.0

Unless required by applicable law or agreed to in writing, software
distributed under the License is distributed on an "AS IS" BASIS,
WITHOUT WARRANTIES OR CONDITIONS OF ANY KIND, either express or implied.
See the License for the specific language governing permissions and
limitations under the License.
*/

package components

import (
	"context"
	"fmt"
	"strconv"
	"strings"

	"github.com/go-logr/logr"
	"github.com/pkg/errors"
	corev1 "k8s.io/api/core/v1"
	metav1 "k8s.io/apimachinery/pkg/apis/meta/v1"
	"k8s.io/apimachinery/pkg/runtime"
	"k8s.io/apimachinery/pkg/types"
	"k8s.io/client-go/kubernetes"
	knservingv1 "knative.dev/serving/pkg/apis/serving/v1"
	ctrl "sigs.k8s.io/controller-runtime"
	"sigs.k8s.io/controller-runtime/pkg/client"
	"sigs.k8s.io/controller-runtime/pkg/controller/controllerutil"

	"github.com/kserve/kserve/pkg/apis/serving/v1alpha1"
	"github.com/kserve/kserve/pkg/apis/serving/v1beta1"
	"github.com/kserve/kserve/pkg/constants"
	"github.com/kserve/kserve/pkg/controller/v1beta1/inferenceservice/reconcilers/keda"
	"github.com/kserve/kserve/pkg/controller/v1beta1/inferenceservice/reconcilers/knative"
	modelconfig "github.com/kserve/kserve/pkg/controller/v1beta1/inferenceservice/reconcilers/modelconfig"
	"github.com/kserve/kserve/pkg/controller/v1beta1/inferenceservice/reconcilers/raw"
	isvcutils "github.com/kserve/kserve/pkg/controller/v1beta1/inferenceservice/utils"
	"github.com/kserve/kserve/pkg/utils"
)

var _ Component = &Predictor{}

const (
	ErrInvalidPlaceholder = "failed to replace placeholders in serving runtime %s Container %s"
	ErrNoContainerFound   = "no container configuration found in selected serving runtime"
)

// Predictor reconciles resources for this component.
type Predictor struct {
	client                 client.Client
	clientset              kubernetes.Interface
	scheme                 *runtime.Scheme
	inferenceServiceConfig *v1beta1.InferenceServicesConfig
	deploymentMode         constants.DeploymentModeType
	Log                    logr.Logger
}

func NewPredictor(client client.Client, clientset kubernetes.Interface, scheme *runtime.Scheme,
	inferenceServiceConfig *v1beta1.InferenceServicesConfig, deploymentMode constants.DeploymentModeType,
) Component {
	return &Predictor{
		client:                 client,
		clientset:              clientset,
		scheme:                 scheme,
		inferenceServiceConfig: inferenceServiceConfig,
		deploymentMode:         deploymentMode,
		Log:                    ctrl.Log.WithName("PredictorReconciler"),
	}
}

// Reconcile observes the predictor and attempts to drive the status towards the desired state.
func (p *Predictor) Reconcile(ctx context.Context, isvc *v1beta1.InferenceService) (ctrl.Result, error) {
	var predContainer *corev1.Container
	var podSpec corev1.PodSpec
	var workerPodSpec *corev1.PodSpec
	var workerObjectMeta metav1.ObjectMeta
	var sRuntime v1alpha1.ServingRuntimeSpec
	var sRuntimeLabels map[string]string
	var sRuntimeAnnotations map[string]string
	multiNodeEnabled := false
	isvcGeneration := strconv.FormatInt(isvc.Generation, 10)

	// Set default value for multi-node
	if isvc.Spec.Predictor.WorkerSpec != nil {
		multiNodeEnabled = true
	}
	var annotations map[string]string
	if p.deploymentMode == constants.RawDeployment {
		annotations = utils.Filter(isvc.Annotations, func(key string) bool {
			// https://issues.redhat.com/browse/RHOAIENG-20326
			// For RawDeployment, we allow the security.opendatahub.io/enable-auth annotation
			return !utils.Includes(isvcutils.FilterList(p.inferenceServiceConfig.ServiceAnnotationDisallowedList, constants.ODHKserveRawAuth), key)
		})
	} else {
		annotations = utils.Filter(isvc.Annotations, func(key string) bool {
			return !utils.Includes(p.inferenceServiceConfig.ServiceAnnotationDisallowedList, key)
		})
	}

	p.Log.V(1).Info("Predictor custom annotations", "annotations", p.inferenceServiceConfig.ServiceAnnotationDisallowedList)
	p.Log.V(1).Info("Predictor custom labels", "labels", p.inferenceServiceConfig.ServiceLabelDisallowedList)

	addLoggerAnnotations(isvc.Spec.Predictor.Logger, annotations)
	addBatcherAnnotations(isvc.Spec.Predictor.Batcher, annotations)
	// Add StorageSpec annotations so mutator will mount storage credentials to InferenceService's predictor
	addStorageSpecAnnotations(isvc.Spec.Predictor.GetImplementation().GetStorageSpec(), annotations)
	// Add agent annotations so mutator will mount model agent to multi-model InferenceService's predictor
	addAgentAnnotations(isvc, annotations)

	// Reconcile modelConfig
	if err := p.reconcileModelConfig(ctx, isvc); err != nil {
		return ctrl.Result{}, err
	}

	predictor := isvc.Spec.Predictor.GetImplementation()

	// Knative does not support INIT containers or mounting, so we add annotations that trigger the
	// StorageInitializer injector to mutate the underlying deployment to provision model data
	if err := p.addStorageInitializerAnnotations(ctx, predictor, annotations); err != nil {
		return ctrl.Result{}, err
	}

	// If Model is specified, prioritize using that. Otherwise, we will assume a framework object was specified.
	if isvc.Spec.Predictor.Model != nil {
		var err error
		sRuntime, err = p.reconcileModel(ctx, isvc, multiNodeEnabled)
		if err != nil {
			return ctrl.Result{}, err
		}
		podSpec, err = p.buildPodSpec(isvc, sRuntime)
		if err != nil {
			return ctrl.Result{}, err
		}
	} else {
		predContainer = predictor.GetContainer(isvc.ObjectMeta, isvc.Spec.Predictor.GetExtensions(), p.inferenceServiceConfig)
		podSpec = corev1.PodSpec(isvc.Spec.Predictor.PodSpec)
		if len(podSpec.Containers) == 0 {
			podSpec.Containers = []corev1.Container{
				*predContainer,
			}
		} else {
			podSpec.Containers[0] = *predContainer
		}
	}

	predictorName := p.getPredictorName(ctx, isvc)

	// Labels and annotations from predictor component
	// Label filter will be handled in ksvc_reconciler
	predictorLabels := isvc.Spec.Predictor.Labels
	predictorAnnotations := utils.Filter(isvc.Spec.Predictor.Annotations, func(key string) bool {
		return !utils.Includes(p.inferenceServiceConfig.ServiceAnnotationDisallowedList, key)
	})

	// Label filter will be handled in ksvc_reconciler
	sRuntimeLabels = sRuntime.ServingRuntimePodSpec.Labels
	sRuntimeAnnotations = utils.Filter(sRuntime.ServingRuntimePodSpec.Annotations, func(key string) bool {
		return !utils.Includes(p.inferenceServiceConfig.ServiceAnnotationDisallowedList, key)
	})
	objectMeta := p.buildObjectMeta(isvc, predictorName, sRuntimeLabels, predictorLabels, sRuntimeAnnotations, annotations, predictorAnnotations)

	// Autoscaler should be ignored when multiNodeEnabled is true
	if multiNodeEnabled {
		var err error
		workerObjectMeta, workerPodSpec, err = p.reconcileWorker(sRuntime, isvc, &podSpec, annotations, predictorAnnotations, isvcGeneration)
		if err != nil {
			return ctrl.Result{}, err
		}
		objectMeta.Labels[constants.InferenceServiceGenerationPodLabelKey] = isvcGeneration
	}

	p.Log.Info("Resolved container", "container", predContainer, "podSpec", podSpec)
	var rawDeployment bool
	var podLabelKey string
	var podLabelValue string

	// Here we allow switch between knative and vanilla deployment
	kstatus := &knservingv1.ServiceStatus{}
	if p.deploymentMode == constants.RawDeployment {
		rawDeployment = true
		podLabelKey = constants.RawDeploymentAppLabel
		// This is main RawKubeReconciler to create objects (deployment, svc, scaler)
		if err := p.reconcileRawDeployment(ctx, isvc, objectMeta, workerObjectMeta, &podSpec, workerPodSpec); err != nil {
			return ctrl.Result{}, err
		}
	} else {
		var err error
		podLabelKey = constants.RevisionLabel
		if kstatus, err = p.reconcileKnativeDeployment(ctx, isvc, &objectMeta, &podSpec); err != nil {
			return ctrl.Result{}, err
		}
	}

	statusSpec := isvc.Status.Components[v1beta1.PredictorComponent]
	if rawDeployment {
		podLabelValue = constants.GetRawServiceLabel(predictorName)
	} else {
		podLabelValue = statusSpec.LatestCreatedRevision
	}
	predictorPods, err := isvcutils.ListPodsByLabel(ctx, p.client, isvc.ObjectMeta.Namespace, podLabelKey, podLabelValue)
	if err != nil {
		return ctrl.Result{}, errors.Wrapf(err, "fails to list inferenceservice pods by label")
	}
	if isvc.Status.PropagateModelStatus(statusSpec, predictorPods, rawDeployment, kstatus) {
		return ctrl.Result{}, nil
	} else {
		return ctrl.Result{Requeue: true}, nil
	}
}

func (p *Predictor) reconcileModelConfig(ctx context.Context, isvc *v1beta1.InferenceService) error {
	configMapReconciler := modelconfig.NewModelConfigReconciler(p.client, p.clientset, p.scheme)
	return configMapReconciler.Reconcile(ctx, isvc)
}

func (p *Predictor) addStorageInitializerAnnotations(ctx context.Context, predictor v1beta1.ComponentImplementation, annotations map[string]string) error {
	if sourceURI := predictor.GetStorageUri(); sourceURI != nil {
		if _, ok := annotations[constants.StorageInitializerSourceUriInternalAnnotationKey]; ok {
			return errors.New("must provide only one of storageUri and storage.path")
		}
		annotations[constants.StorageInitializerSourceUriInternalAnnotationKey] = *sourceURI
		err := isvcutils.ValidateStorageURI(ctx, sourceURI, p.client)
		if err != nil {
			return fmt.Errorf("StorageURI not supported: %w", err)
		}
	}
	return nil
}

func (p *Predictor) reconcileModel(ctx context.Context, isvc *v1beta1.InferenceService, multiNodeEnabled bool) (v1alpha1.ServingRuntimeSpec, error) {
	var sRuntime v1alpha1.ServingRuntimeSpec

	if isvc.Spec.Predictor.Model.Runtime != nil {
		// set runtime defaults
		isvc.SetRuntimeDefaults()
		r, err := isvcutils.GetServingRuntime(ctx, p.client, *isvc.Spec.Predictor.Model.Runtime, isvc.Namespace)
		if err != nil {
			isvc.Status.UpdateModelTransitionStatus(v1beta1.InvalidSpec, &v1beta1.FailureInfo{
				Reason:  v1beta1.RuntimeNotRecognized,
				Message: "Waiting for runtime to become available",
			})
			return sRuntime, err
		}

		if r.IsDisabled() {
			isvc.Status.UpdateModelTransitionStatus(v1beta1.InvalidSpec, &v1beta1.FailureInfo{
				Reason:  v1beta1.RuntimeDisabled,
				Message: "Specified runtime is disabled",
			})
			return sRuntime, fmt.Errorf("specified runtime %s is disabled", *isvc.Spec.Predictor.Model.Runtime)
		}

		if isvc.Spec.Predictor.Model.ProtocolVersion != nil &&
			!r.IsProtocolVersionSupported(*isvc.Spec.Predictor.Model.ProtocolVersion) {
			isvc.Status.UpdateModelTransitionStatus(v1beta1.InvalidSpec, &v1beta1.FailureInfo{
				Reason:  v1beta1.NoSupportingRuntime,
				Message: "Specified runtime does not support specified protocol version",
			})
			return sRuntime, fmt.Errorf("specified runtime %s does not support specified protocol version", *isvc.Spec.Predictor.Model.Runtime)
		}

		// Verify that the selected runtime supports the specified framework.
		if !isvc.Spec.Predictor.Model.RuntimeSupportsModel(r) {
			isvc.Status.UpdateModelTransitionStatus(v1beta1.InvalidSpec, &v1beta1.FailureInfo{
				Reason:  v1beta1.NoSupportingRuntime,
				Message: "Specified runtime does not support specified framework/version",
			})
			return sRuntime, fmt.Errorf("specified runtime %s does not support specified framework/version", *isvc.Spec.Predictor.Model.Runtime)
		}

		sRuntime = *r
	} else {
		runtimes, err := isvc.Spec.Predictor.Model.GetSupportingRuntimes(ctx, p.client, isvc.Namespace, false, multiNodeEnabled)
		if err != nil {
			return sRuntime, err
		}
		if len(runtimes) == 0 {
			isvc.Status.UpdateModelTransitionStatus(v1beta1.InvalidSpec, &v1beta1.FailureInfo{
				Reason:  v1beta1.NoSupportingRuntime,
				Message: "No runtime found to support specified framework/version",
			})
			return sRuntime, fmt.Errorf("no runtime found to support predictor with model type: %v", isvc.Spec.Predictor.Model.ModelFormat)
		}
		// Get first supporting runtime.
		sRuntime = runtimes[0].Spec
		isvc.Spec.Predictor.Model.Runtime = &runtimes[0].Name

<<<<<<< HEAD
		// Label filter will be handled in ksvc_reconciler
		sRuntimeLabels = sRuntime.ServingRuntimePodSpec.Labels
		if p.deploymentMode == constants.RawDeployment {
			sRuntimeAnnotations = utils.Filter(sRuntime.ServingRuntimePodSpec.Annotations, func(key string) bool {
				// https://issues.redhat.com/browse/RHOAIENG-20326
				// For RawDeployment, we allow the security.opendatahub.io/enable-auth annotation
				return !utils.Includes(isvcutils.FilterList(p.inferenceServiceConfig.ServiceAnnotationDisallowedList, constants.ODHKserveRawAuth), key)
			})
		} else {
			sRuntimeAnnotations = utils.Filter(sRuntime.ServingRuntimePodSpec.Annotations, func(key string) bool {
				return !utils.Includes(p.inferenceServiceConfig.ServiceAnnotationDisallowedList, key)
			})
		}
	} else {
		container = predictor.GetContainer(isvc.ObjectMeta, isvc.Spec.Predictor.GetExtensions(), p.inferenceServiceConfig)
=======
		// set runtime defaults
		isvc.SetRuntimeDefaults()
	}
	// assign protocol version to inferenceservice based on runtime selected
	if isvc.Spec.Predictor.Model.ProtocolVersion == nil {
		protocolVersion := constants.GetProtocolVersionString(
			constants.ProtocolVersion(
				v1beta1.GetProtocolVersionPriority(sRuntime.ProtocolVersions),
			),
		)
		isvc.Spec.Predictor.Model.ProtocolVersion = &protocolVersion
	}

	return sRuntime, nil
}

func (p *Predictor) buildPodSpec(isvc *v1beta1.InferenceService, sRuntime v1alpha1.ServingRuntimeSpec) (corev1.PodSpec, error) {
	var podSpec corev1.PodSpec
	var predContainer *corev1.Container
	var err error

	if len(sRuntime.Containers) == 0 {
		isvc.Status.UpdateModelTransitionStatus(v1beta1.InvalidSpec, &v1beta1.FailureInfo{
			Reason:  v1beta1.InvalidPredictorSpec,
			Message: ErrNoContainerFound,
		})
		return podSpec, errors.New(ErrNoContainerFound)
	}
	var mergedPodSpec *corev1.PodSpec
	_, predContainer, mergedPodSpec, err = isvcutils.MergeServingRuntimeAndInferenceServiceSpecs(sRuntime.Containers, isvc.Spec.Predictor.Model.Container, isvc, constants.InferenceServiceContainerName, sRuntime.ServingRuntimePodSpec, isvc.Spec.Predictor.PodSpec)
	if err != nil {
		return podSpec, err
	}
>>>>>>> e1ffb492

	// Replace placeholders in runtime container by values from inferenceservice metadata
	if err = isvcutils.ReplacePlaceholders(predContainer, isvc.ObjectMeta); err != nil {
		isvc.Status.UpdateModelTransitionStatus(v1beta1.InvalidSpec, &v1beta1.FailureInfo{
			Reason:  v1beta1.InvalidPredictorSpec,
			Message: fmt.Sprintf(ErrInvalidPlaceholder, *isvc.Spec.Predictor.Model.Runtime, predContainer.Name),
		})
		return podSpec, errors.Wrapf(err, ErrInvalidPlaceholder, *isvc.Spec.Predictor.Model.Runtime, predContainer.Name)
	}

	// Update image tag if GPU is enabled or runtime version is provided
	isvcutils.UpdateImageTag(predContainer, isvc.Spec.Predictor.Model.RuntimeVersion, isvc.Spec.Predictor.Model.Runtime)

	podSpec = *mergedPodSpec
	podSpec.Containers = []corev1.Container{*predContainer}

	containerIndexInSR := isvcutils.GetContainerIndexByName(sRuntime.Containers, constants.TransformerContainerName)
	containerIndexInIS := isvcutils.GetContainerIndexByName(isvc.Spec.Predictor.Containers, constants.TransformerContainerName)

	var transformerContainer *corev1.Container
	switch {
	case containerIndexInSR != -1 && containerIndexInIS != -1:
		// Merge transformer container from ServingRuntime and InferenceService
		transformerContainer, err = isvcutils.MergeRuntimeContainers(&sRuntime.Containers[containerIndexInSR], &isvc.Spec.Predictor.Containers[containerIndexInIS])
		if err != nil {
			return podSpec, err
		}
	case containerIndexInSR != -1:
		transformerContainer = &sRuntime.Containers[containerIndexInSR]
	case containerIndexInIS != -1:
		transformerContainer = &isvc.Spec.Predictor.Containers[containerIndexInIS]
	}

	if transformerContainer != nil {
		// Replace placeholders in transformer container by values from inferenceservice metadata
		if err = isvcutils.ReplacePlaceholders(transformerContainer, isvc.ObjectMeta); err != nil {
			isvc.Status.UpdateModelTransitionStatus(v1beta1.InvalidSpec, &v1beta1.FailureInfo{
				Reason:  v1beta1.InvalidPredictorSpec,
				Message: fmt.Sprintf(ErrInvalidPlaceholder, *isvc.Spec.Predictor.Model.Runtime, transformerContainer.Name),
			})
			return podSpec, errors.Wrapf(err, ErrInvalidPlaceholder, *isvc.Spec.Predictor.Model.Runtime, transformerContainer.Name)
		}
		podSpec.Containers = append(podSpec.Containers, *transformerContainer)
	}

	// Append all containers except the predictor and transformer containers from ServingRuntime
	for _, container := range sRuntime.Containers {
		if container.Name != constants.InferenceServiceContainerName && container.Name != constants.TransformerContainerName {
			podSpec.Containers = append(podSpec.Containers, container)
		}
	}

	// Append all containers except the transformer container from InferenceService
	for _, container := range isvc.Spec.Predictor.Containers {
		if container.Name != constants.TransformerContainerName {
			podSpec.Containers = append(podSpec.Containers, container)
		}
	}

	return podSpec, nil
}

func (p *Predictor) getPredictorName(ctx context.Context, isvc *v1beta1.InferenceService) string {
	predictorName := constants.PredictorServiceName(isvc.Name)
	if p.deploymentMode == constants.RawDeployment {
		existing := &corev1.Service{}
		err := p.client.Get(ctx, types.NamespacedName{Name: constants.DefaultPredictorServiceName(isvc.Name), Namespace: isvc.Namespace}, existing)
		if err == nil {
			predictorName = constants.DefaultPredictorServiceName(isvc.Name)
		}
	} else {
		existing := &knservingv1.Service{}
		err := p.client.Get(ctx, types.NamespacedName{Name: constants.DefaultPredictorServiceName(isvc.Name), Namespace: isvc.Namespace}, existing)
		if err == nil {
			predictorName = constants.DefaultPredictorServiceName(isvc.Name)
		}
	}
	return predictorName
}

<<<<<<< HEAD
	// Labels and annotations from predictor component
	// Label filter will be handled in ksvc_reconciler and raw reconciler
	predictorLabels := isvc.Spec.Predictor.Labels
	var predictorAnnotations map[string]string
	if p.deploymentMode == constants.RawDeployment {
		predictorAnnotations = utils.Filter(isvc.Spec.Predictor.Annotations, func(key string) bool {
			// https://issues.redhat.com/browse/RHOAIENG-20326
			// For RawDeployment, we allow the security.opendatahub.io/enable-auth annotation
			return !utils.Includes(isvcutils.FilterList(p.inferenceServiceConfig.ServiceAnnotationDisallowedList, constants.ODHKserveRawAuth), key)
		})
	} else {
		predictorAnnotations = utils.Filter(isvc.Spec.Predictor.Annotations, func(key string) bool {
			return !utils.Includes(p.inferenceServiceConfig.ServiceAnnotationDisallowedList, key)
		})
	}

=======
func (p *Predictor) buildObjectMeta(isvc *v1beta1.InferenceService, predictorName string, sRuntimeLabels, predictorLabels, sRuntimeAnnotations, annotations, predictorAnnotations map[string]string) metav1.ObjectMeta {
>>>>>>> e1ffb492
	// Labels and annotations priority: predictor component > isvc > ServingRuntimePodSpec
	// Labels and annotations from high priority will overwrite that from low priority
	return metav1.ObjectMeta{
		Name:      predictorName,
		Namespace: isvc.Namespace,
		Labels: utils.Union(
			sRuntimeLabels,
			isvc.Labels,
			predictorLabels,
			map[string]string{
				constants.InferenceServicePodLabelKey: isvc.Name,
				constants.KServiceComponentLabel:      string(v1beta1.PredictorComponent),
			},
		),
		Annotations: utils.Union(
			sRuntimeAnnotations,
			annotations,
			predictorAnnotations,
		),
	}
}

func (p *Predictor) reconcileWorker(sRuntime v1alpha1.ServingRuntimeSpec, isvc *v1beta1.InferenceService, podSpec *corev1.PodSpec, annotations, predictorAnnotations map[string]string, isvcGeneration string) (metav1.ObjectMeta, *corev1.PodSpec, error) {
	var workerObjectMeta metav1.ObjectMeta
	var workerPodSpec *corev1.PodSpec
	var err error

	sRuntimeWorkerAnnotations := sRuntime.WorkerSpec.Annotations
	sRuntimeWorkerLabels := sRuntime.WorkerSpec.ServingRuntimePodSpec.Labels
	// If CustomGPUResourceTypeAnnotationKey is set, the specified custom GPU resource will be added to the available GPUResourceTypeList.
	if isvc.GetAnnotations()[constants.CustomGPUResourceTypesAnnotationKey] != "" {
		sRuntimeWorkerAnnotations[constants.CustomGPUResourceTypesAnnotationKey] = isvc.GetAnnotations()[constants.CustomGPUResourceTypesAnnotationKey]
	}

<<<<<<< HEAD
	p.Log.Info("Resolved container", "container", container, "podSpec", podSpec)
	var rawDeployment bool
	var podLabelKey string
	var podLabelValue string

	// Here we allow switch between knative and vanilla deployment
	kstatus := &knservingv1.ServiceStatus{}
	if p.deploymentMode == constants.RawDeployment {
		rawDeployment = true
		podLabelKey = constants.RawDeploymentAppLabel
		// This is main RawKubeReconciler to create objects (deployment, svc, scaler)
		r, err := raw.NewRawKubeReconciler(ctx, p.client, p.clientset, p.scheme, constants.InferenceServiceResource, objectMeta, workerObjectMeta, &isvc.Spec.Predictor.ComponentExtensionSpec,
			&podSpec, workerPodSpec)
		if err != nil {
			return ctrl.Result{}, errors.Wrapf(err, "fails to create NewRawKubeReconciler for predictor")
		}

		// set Deployment Controller
		for _, deployment := range r.Deployment.DeploymentList {
			if err := controllerutil.SetControllerReference(isvc, deployment, p.scheme); err != nil {
				return ctrl.Result{}, errors.Wrapf(err, "fails to set deployment owner reference for predictor")
			}
		}
		for _, svc := range r.Service.ServiceList {
			// set Service Controller
			if err := controllerutil.SetControllerReference(isvc, svc, p.scheme); err != nil {
				return ctrl.Result{}, errors.Wrapf(err, "fails to set service owner reference for predictor")
			}
		}
		// set autoscaler Controller
		if err := r.Scaler.Autoscaler.SetControllerReferences(isvc, p.scheme); err != nil {
			return ctrl.Result{}, errors.Wrapf(err, "fails to set autoscaler owner references for predictor")
		}

		deploymentList, err := r.Reconcile(ctx)
		if err != nil {
			return ctrl.Result{}, errors.Wrapf(err, "fails to reconcile predictor")
		}
		isvc.Status.PropagateRawStatus(v1beta1.PredictorComponent, deploymentList, r.URL)
	} else {
		podLabelKey = constants.RevisionLabel
		r, err := knative.NewKsvcReconciler(ctx, p.client, p.scheme, objectMeta, &isvc.Spec.Predictor.ComponentExtensionSpec,
			&podSpec, isvc.Status.Components[v1beta1.PredictorComponent], p.inferenceServiceConfig.ServiceLabelDisallowedList)
		if err != nil {
			return ctrl.Result{}, errors.Wrapf(err, "fails to create new knative service reconciler for predictor")
		}

		if err := controllerutil.SetControllerReference(isvc, r.Service, p.scheme); err != nil {
			return ctrl.Result{}, errors.Wrapf(err, "fails to set owner reference for predictor")
		}

		kstatus, err = r.Reconcile(ctx)
		if err != nil {
			return ctrl.Result{}, errors.Wrapf(err, "fails to reconcile predictor")
		}
		isvc.Status.PropagateStatus(v1beta1.PredictorComponent, kstatus)
=======
	if workerPodSpec, err = multiNodeProcess(sRuntime, isvc, podSpec, annotations, isvcGeneration); err != nil {
		return workerObjectMeta, workerPodSpec, err
>>>>>>> e1ffb492
	}

	workerObjectMeta = metav1.ObjectMeta{
		Name:      constants.PredictorWorkerServiceName(isvc.Name),
		Namespace: isvc.Namespace,
		Labels: utils.Union(
			sRuntimeWorkerLabels,
			isvc.Labels,
			isvc.Spec.Predictor.Labels,
			map[string]string{
				constants.InferenceServiceGenerationPodLabelKey: isvcGeneration,
				constants.InferenceServicePodLabelKey:           isvc.Name,
				constants.KServiceComponentLabel:                string(v1beta1.PredictorComponent),
			},
		),
		Annotations: utils.Union(
			sRuntimeWorkerAnnotations,
			annotations,
			predictorAnnotations,
		),
	}

	return workerObjectMeta, workerPodSpec, nil
}

func multiNodeProcess(sRuntime v1alpha1.ServingRuntimeSpec, isvc *v1beta1.InferenceService, podSpec *corev1.PodSpec, annotations map[string]string, isvcGeneration string) (*corev1.PodSpec, error) {
	if sRuntime.WorkerSpec == nil {
		errMsg := "you cannot set WorkerSpec in the InferenceService if the ServingRuntime does not have a WorkerSpec"
		isvc.Status.PropagateRawStatusWithMessages(v1beta1.PredictorComponent, v1beta1.InvalidWorkerSpecNotSet, errMsg, corev1.ConditionFalse)
		return nil, errors.New(errMsg)
	}
	// Check if workerSpec in ServingRuntime does not have worker containers information, it should return errors
	if len(sRuntime.WorkerSpec.Containers) == 0 {
		errMsg := "No workerSpec container configuration found in selected serving runtime"
		isvc.Status.UpdateModelTransitionStatus(v1beta1.InvalidSpec, &v1beta1.FailureInfo{
			Reason:  v1beta1.InvalidPredictorSpec,
			Message: errMsg,
		})
		return nil, errors.New(errMsg)
	}

	var workerContainer *corev1.Container
	var mergedWorkerPodSpec *corev1.PodSpec
	var err error

	targetisvcContainer := corev1.Container{}
	if isvc.Spec.Predictor.WorkerSpec.Containers != nil {
		targetisvcContainer = isvc.Spec.Predictor.WorkerSpec.Containers[0]
	}
	_, workerContainer, mergedWorkerPodSpec, err = isvcutils.MergeServingRuntimeAndInferenceServiceSpecs(sRuntime.WorkerSpec.Containers, targetisvcContainer, isvc, constants.WorkerContainerName, sRuntime.WorkerSpec.ServingRuntimePodSpec, isvc.Spec.Predictor.WorkerSpec.PodSpec)
	if err != nil {
		return nil, err
	}

	// Set the PipelineParallelSize from InferenceService to ServingRuntime workerSpec.PipelineParallelSize
	if isvc.Spec.Predictor.WorkerSpec.PipelineParallelSize != nil {
		sRuntime.WorkerSpec.PipelineParallelSize = isvc.Spec.Predictor.WorkerSpec.PipelineParallelSize
	}

	// Set the TensorParallelSize from InferenceService to ServingRuntime workerSpec.TensorParallelSize
	if isvc.Spec.Predictor.WorkerSpec.TensorParallelSize != nil {
		sRuntime.WorkerSpec.TensorParallelSize = isvc.Spec.Predictor.WorkerSpec.TensorParallelSize
	}

	mergedWorkerPodSpec.Containers = []corev1.Container{
		*workerContainer,
	}

	// Add required environment variables: PipelineParallelSize, TensorParallelSize
	// Deployment node deployement
	if err := isvcutils.AddEnvVarToPodSpec(podSpec, constants.InferenceServiceContainerName, constants.PipelineParallelSizeEnvName, strconv.Itoa(*sRuntime.WorkerSpec.PipelineParallelSize)); err != nil {
		return nil, errors.Wrapf(err, "failed to add PIPELINE_PARALLEL_SIZE environment to the container(%s)", constants.InferenceServiceContainerName)
	}

	if err := isvcutils.AddEnvVarToPodSpec(podSpec, constants.InferenceServiceContainerName, constants.TensorParallelSizeEnvName, strconv.Itoa(*sRuntime.WorkerSpec.TensorParallelSize)); err != nil {
		return nil, errors.Wrapf(err, "failed to add Tensor_PARALLEL_SIZE environment to the container(%s)", constants.InferenceServiceContainerName)
	}

	// Set the environment variable for "isvc name" to the MODEL_NAME when multiNodeEnabled is true.
	if err := isvcutils.AddEnvVarToPodSpec(podSpec, constants.InferenceServiceContainerName, "MODEL_NAME", isvc.Name); err != nil {
		return nil, errors.Wrapf(err, "failed to add MODEL_NAME environment to the container(%s)", constants.InferenceServiceContainerName)
	}

	deploymentAnnotations := annotations[constants.StorageInitializerSourceUriInternalAnnotationKey]
	storageProtocol := strings.Split(deploymentAnnotations, "://")[0]
	if storageProtocol == "pvc" {
		// Set the environment variable for "/mnt/models" to the MODEL_DIR when multiNodeEnabled is true.
		if err := isvcutils.AddEnvVarToPodSpec(podSpec, constants.InferenceServiceContainerName, "MODEL_DIR", constants.DefaultModelLocalMountPath); err != nil {
			return nil, errors.Wrapf(err, "failed to add MODEL_DIR environment to the container(%s)", constants.DefaultModelLocalMountPath)
		}
	}
	// Worker node deployement
	if err := isvcutils.AddEnvVarToPodSpec(mergedWorkerPodSpec, constants.WorkerContainerName, constants.PipelineParallelSizeEnvName, strconv.Itoa(*sRuntime.WorkerSpec.PipelineParallelSize)); err != nil {
		return nil, errors.Wrapf(err, "failed to add PIPELINE_PARALLEL_SIZE environment to the container(%s)", constants.WorkerContainerName)
	}

	// Set the environment variable for "isvc name" to the ISVC_NAME when multiNodeEnabled is true.
	if err := isvcutils.AddEnvVarToPodSpec(mergedWorkerPodSpec, constants.WorkerContainerName, "ISVC_NAME", isvc.Name); err != nil {
		return nil, errors.Wrapf(err, "failed to add ISVC_NAME environment to the container(%s)", constants.InferenceServiceContainerName)
	}
	// Set the environment variable for "isvc name" to the ISVC_NAME when multiNodeEnabled is true.
	if err := isvcutils.AddEnvVarToPodSpec(mergedWorkerPodSpec, constants.WorkerContainerName, "HEAD_SVC", constants.GeHeadServiceName(isvc.Name, isvcGeneration)); err != nil {
		return nil, errors.Wrapf(err, "failed to add ISVC_NAME environment to the container(%s)", constants.InferenceServiceContainerName)
	}
	return mergedWorkerPodSpec, nil
}

func (p *Predictor) reconcileRawDeployment(ctx context.Context, isvc *v1beta1.InferenceService, objectMeta, workerObjectMeta metav1.ObjectMeta, podSpec, workerPodSpec *corev1.PodSpec) error {
	r, err := raw.NewRawKubeReconciler(ctx, p.client, p.clientset, p.scheme, objectMeta, workerObjectMeta, &isvc.Spec.Predictor.ComponentExtensionSpec,
		podSpec, workerPodSpec)
	if err != nil {
		return errors.Wrapf(err, "fails to create NewRawKubeReconciler for predictor")
	}

	// set Deployment Controller
	for _, deployment := range r.Deployment.DeploymentList {
		if err := controllerutil.SetControllerReference(isvc, deployment, p.scheme); err != nil {
			return errors.Wrapf(err, "fails to set deployment owner reference for predictor")
		}
	}
	for _, svc := range r.Service.ServiceList {
		// set Service Controller
		if err := controllerutil.SetControllerReference(isvc, svc, p.scheme); err != nil {
			return errors.Wrapf(err, "fails to set service owner reference for predictor")
		}
	}
	// set autoscaler Controller
	if err := r.Scaler.Autoscaler.SetControllerReferences(isvc, p.scheme); err != nil {
		return errors.Wrapf(err, "fails to set autoscaler owner references for predictor")
	}

	deploymentList, err := r.Reconcile(ctx)
	if err != nil {
		return errors.Wrapf(err, "fails to reconcile predictor")
	}

	kr, err := keda.NewKedaReconciler(p.client, p.scheme, objectMeta, &isvc.Spec.Predictor.ComponentExtensionSpec)
	if err != nil {
		return errors.Wrapf(err, "fails to reconcile keda")
	}
	// set ScaledObject Controller
	if err := controllerutil.SetControllerReference(isvc, kr.ScaledObject, p.scheme); err != nil {
		return errors.Wrapf(err, "fails to set ScaledObject owner reference for predictor")
	}

	isvc.Status.PropagateRawStatus(v1beta1.PredictorComponent, deploymentList, r.URL)
	return nil
}

func (p *Predictor) reconcileKnativeDeployment(ctx context.Context, isvc *v1beta1.InferenceService, objectMeta *metav1.ObjectMeta, podSpec *corev1.PodSpec) (*knservingv1.ServiceStatus, error) {
	r := knative.NewKsvcReconciler(p.client, p.scheme, *objectMeta, &isvc.Spec.Predictor.ComponentExtensionSpec,
		podSpec, isvc.Status.Components[v1beta1.PredictorComponent], p.inferenceServiceConfig.ServiceLabelDisallowedList)
	if err := controllerutil.SetControllerReference(isvc, r.Service, p.scheme); err != nil {
		return nil, errors.Wrapf(err, "fails to set owner reference for predictor")
	}
	kstatus, err := r.Reconcile(ctx)
	if err != nil {
		return nil, errors.Wrapf(err, "fails to reconcile predictor")
	}
	isvc.Status.PropagateStatus(v1beta1.PredictorComponent, kstatus)
	return kstatus, nil
}<|MERGE_RESOLUTION|>--- conflicted
+++ resolved
@@ -153,11 +153,20 @@
 	predictorName := p.getPredictorName(ctx, isvc)
 
 	// Labels and annotations from predictor component
-	// Label filter will be handled in ksvc_reconciler
+	// Label filter will be handled in ksvc_reconciler and raw reconciler
 	predictorLabels := isvc.Spec.Predictor.Labels
-	predictorAnnotations := utils.Filter(isvc.Spec.Predictor.Annotations, func(key string) bool {
-		return !utils.Includes(p.inferenceServiceConfig.ServiceAnnotationDisallowedList, key)
-	})
+	var predictorAnnotations map[string]string
+	if p.deploymentMode == constants.RawDeployment {
+		predictorAnnotations = utils.Filter(isvc.Spec.Predictor.Annotations, func(key string) bool {
+			// https://issues.redhat.com/browse/RHOAIENG-20326
+			// For RawDeployment, we allow the security.opendatahub.io/enable-auth annotation
+			return !utils.Includes(isvcutils.FilterList(p.inferenceServiceConfig.ServiceAnnotationDisallowedList, constants.ODHKserveRawAuth), key)
+		})
+	} else {
+		predictorAnnotations = utils.Filter(isvc.Spec.Predictor.Annotations, func(key string) bool {
+			return !utils.Includes(p.inferenceServiceConfig.ServiceAnnotationDisallowedList, key)
+		})
+	}
 
 	// Label filter will be handled in ksvc_reconciler
 	sRuntimeLabels = sRuntime.ServingRuntimePodSpec.Labels
@@ -292,23 +301,6 @@
 		sRuntime = runtimes[0].Spec
 		isvc.Spec.Predictor.Model.Runtime = &runtimes[0].Name
 
-<<<<<<< HEAD
-		// Label filter will be handled in ksvc_reconciler
-		sRuntimeLabels = sRuntime.ServingRuntimePodSpec.Labels
-		if p.deploymentMode == constants.RawDeployment {
-			sRuntimeAnnotations = utils.Filter(sRuntime.ServingRuntimePodSpec.Annotations, func(key string) bool {
-				// https://issues.redhat.com/browse/RHOAIENG-20326
-				// For RawDeployment, we allow the security.opendatahub.io/enable-auth annotation
-				return !utils.Includes(isvcutils.FilterList(p.inferenceServiceConfig.ServiceAnnotationDisallowedList, constants.ODHKserveRawAuth), key)
-			})
-		} else {
-			sRuntimeAnnotations = utils.Filter(sRuntime.ServingRuntimePodSpec.Annotations, func(key string) bool {
-				return !utils.Includes(p.inferenceServiceConfig.ServiceAnnotationDisallowedList, key)
-			})
-		}
-	} else {
-		container = predictor.GetContainer(isvc.ObjectMeta, isvc.Spec.Predictor.GetExtensions(), p.inferenceServiceConfig)
-=======
 		// set runtime defaults
 		isvc.SetRuntimeDefaults()
 	}
@@ -342,7 +334,6 @@
 	if err != nil {
 		return podSpec, err
 	}
->>>>>>> e1ffb492
 
 	// Replace placeholders in runtime container by values from inferenceservice metadata
 	if err = isvcutils.ReplacePlaceholders(predContainer, isvc.ObjectMeta); err != nil {
@@ -423,26 +414,7 @@
 	return predictorName
 }
 
-<<<<<<< HEAD
-	// Labels and annotations from predictor component
-	// Label filter will be handled in ksvc_reconciler and raw reconciler
-	predictorLabels := isvc.Spec.Predictor.Labels
-	var predictorAnnotations map[string]string
-	if p.deploymentMode == constants.RawDeployment {
-		predictorAnnotations = utils.Filter(isvc.Spec.Predictor.Annotations, func(key string) bool {
-			// https://issues.redhat.com/browse/RHOAIENG-20326
-			// For RawDeployment, we allow the security.opendatahub.io/enable-auth annotation
-			return !utils.Includes(isvcutils.FilterList(p.inferenceServiceConfig.ServiceAnnotationDisallowedList, constants.ODHKserveRawAuth), key)
-		})
-	} else {
-		predictorAnnotations = utils.Filter(isvc.Spec.Predictor.Annotations, func(key string) bool {
-			return !utils.Includes(p.inferenceServiceConfig.ServiceAnnotationDisallowedList, key)
-		})
-	}
-
-=======
 func (p *Predictor) buildObjectMeta(isvc *v1beta1.InferenceService, predictorName string, sRuntimeLabels, predictorLabels, sRuntimeAnnotations, annotations, predictorAnnotations map[string]string) metav1.ObjectMeta {
->>>>>>> e1ffb492
 	// Labels and annotations priority: predictor component > isvc > ServingRuntimePodSpec
 	// Labels and annotations from high priority will overwrite that from low priority
 	return metav1.ObjectMeta{
@@ -477,67 +449,8 @@
 		sRuntimeWorkerAnnotations[constants.CustomGPUResourceTypesAnnotationKey] = isvc.GetAnnotations()[constants.CustomGPUResourceTypesAnnotationKey]
 	}
 
-<<<<<<< HEAD
-	p.Log.Info("Resolved container", "container", container, "podSpec", podSpec)
-	var rawDeployment bool
-	var podLabelKey string
-	var podLabelValue string
-
-	// Here we allow switch between knative and vanilla deployment
-	kstatus := &knservingv1.ServiceStatus{}
-	if p.deploymentMode == constants.RawDeployment {
-		rawDeployment = true
-		podLabelKey = constants.RawDeploymentAppLabel
-		// This is main RawKubeReconciler to create objects (deployment, svc, scaler)
-		r, err := raw.NewRawKubeReconciler(ctx, p.client, p.clientset, p.scheme, constants.InferenceServiceResource, objectMeta, workerObjectMeta, &isvc.Spec.Predictor.ComponentExtensionSpec,
-			&podSpec, workerPodSpec)
-		if err != nil {
-			return ctrl.Result{}, errors.Wrapf(err, "fails to create NewRawKubeReconciler for predictor")
-		}
-
-		// set Deployment Controller
-		for _, deployment := range r.Deployment.DeploymentList {
-			if err := controllerutil.SetControllerReference(isvc, deployment, p.scheme); err != nil {
-				return ctrl.Result{}, errors.Wrapf(err, "fails to set deployment owner reference for predictor")
-			}
-		}
-		for _, svc := range r.Service.ServiceList {
-			// set Service Controller
-			if err := controllerutil.SetControllerReference(isvc, svc, p.scheme); err != nil {
-				return ctrl.Result{}, errors.Wrapf(err, "fails to set service owner reference for predictor")
-			}
-		}
-		// set autoscaler Controller
-		if err := r.Scaler.Autoscaler.SetControllerReferences(isvc, p.scheme); err != nil {
-			return ctrl.Result{}, errors.Wrapf(err, "fails to set autoscaler owner references for predictor")
-		}
-
-		deploymentList, err := r.Reconcile(ctx)
-		if err != nil {
-			return ctrl.Result{}, errors.Wrapf(err, "fails to reconcile predictor")
-		}
-		isvc.Status.PropagateRawStatus(v1beta1.PredictorComponent, deploymentList, r.URL)
-	} else {
-		podLabelKey = constants.RevisionLabel
-		r, err := knative.NewKsvcReconciler(ctx, p.client, p.scheme, objectMeta, &isvc.Spec.Predictor.ComponentExtensionSpec,
-			&podSpec, isvc.Status.Components[v1beta1.PredictorComponent], p.inferenceServiceConfig.ServiceLabelDisallowedList)
-		if err != nil {
-			return ctrl.Result{}, errors.Wrapf(err, "fails to create new knative service reconciler for predictor")
-		}
-
-		if err := controllerutil.SetControllerReference(isvc, r.Service, p.scheme); err != nil {
-			return ctrl.Result{}, errors.Wrapf(err, "fails to set owner reference for predictor")
-		}
-
-		kstatus, err = r.Reconcile(ctx)
-		if err != nil {
-			return ctrl.Result{}, errors.Wrapf(err, "fails to reconcile predictor")
-		}
-		isvc.Status.PropagateStatus(v1beta1.PredictorComponent, kstatus)
-=======
 	if workerPodSpec, err = multiNodeProcess(sRuntime, isvc, podSpec, annotations, isvcGeneration); err != nil {
 		return workerObjectMeta, workerPodSpec, err
->>>>>>> e1ffb492
 	}
 
 	workerObjectMeta = metav1.ObjectMeta{
@@ -646,7 +559,8 @@
 }
 
 func (p *Predictor) reconcileRawDeployment(ctx context.Context, isvc *v1beta1.InferenceService, objectMeta, workerObjectMeta metav1.ObjectMeta, podSpec, workerPodSpec *corev1.PodSpec) error {
-	r, err := raw.NewRawKubeReconciler(ctx, p.client, p.clientset, p.scheme, objectMeta, workerObjectMeta, &isvc.Spec.Predictor.ComponentExtensionSpec,
+
+	r, err := raw.NewRawKubeReconciler(ctx, p.client, p.clientset, p.scheme, constants.InferenceServiceResource, objectMeta, workerObjectMeta, &isvc.Spec.Predictor.ComponentExtensionSpec,
 		podSpec, workerPodSpec)
 	if err != nil {
 		return errors.Wrapf(err, "fails to create NewRawKubeReconciler for predictor")
@@ -688,7 +602,7 @@
 }
 
 func (p *Predictor) reconcileKnativeDeployment(ctx context.Context, isvc *v1beta1.InferenceService, objectMeta *metav1.ObjectMeta, podSpec *corev1.PodSpec) (*knservingv1.ServiceStatus, error) {
-	r := knative.NewKsvcReconciler(p.client, p.scheme, *objectMeta, &isvc.Spec.Predictor.ComponentExtensionSpec,
+	r, err := knative.NewKsvcReconciler(ctx, p.client, p.scheme, *objectMeta, &isvc.Spec.Predictor.ComponentExtensionSpec,
 		podSpec, isvc.Status.Components[v1beta1.PredictorComponent], p.inferenceServiceConfig.ServiceLabelDisallowedList)
 	if err := controllerutil.SetControllerReference(isvc, r.Service, p.scheme); err != nil {
 		return nil, errors.Wrapf(err, "fails to set owner reference for predictor")
