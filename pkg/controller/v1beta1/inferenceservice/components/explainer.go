--- conflicted
+++ resolved
@@ -192,10 +192,6 @@
 		if err != nil {
 			return ctrl.Result{}, errors.Wrapf(err, "fails to create new knative service reconciler for explainer")
 		}
-<<<<<<< HEAD
-
-=======
->>>>>>> 209ba7c2
 		if err := controllerutil.SetControllerReference(isvc, r.Service, e.scheme); err != nil {
 			return ctrl.Result{}, errors.Wrapf(err, "fails to set owner reference for explainer")
 		}
