/*
Copyright 2021 The KServe Authors.

Licensed under the Apache License, Version 2.0 (the "License");
you may not use this file except in compliance with the License.
You may obtain a copy of the License at

    http://www.apache.org/licenses/LICENSE-2.0

Unless required by applicable law or agreed to in writing, software
distributed under the License is distributed on an "AS IS" BASIS,
WITHOUT WARRANTIES OR CONDITIONS OF ANY KIND, either express or implied.
See the License for the specific language governing permissions and
limitations under the License.
*/

package inferencegraph

import (
	"context"
	"time"

	. "github.com/onsi/ginkgo/v2"
	. "github.com/onsi/gomega"
	osv1 "github.com/openshift/api/route/v1"
	"google.golang.org/protobuf/proto"
	appsv1 "k8s.io/api/apps/v1"
<<<<<<< HEAD
	v1 "k8s.io/api/core/v1"
	rbacv1 "k8s.io/api/rbac/v1"
	"k8s.io/apimachinery/pkg/api/errors"
=======
	corev1 "k8s.io/api/core/v1"
>>>>>>> 41f771d0
	"k8s.io/apimachinery/pkg/api/resource"
	metav1 "k8s.io/apimachinery/pkg/apis/meta/v1"
	"k8s.io/apimachinery/pkg/types"
	"k8s.io/client-go/kubernetes/scheme"
	operatorv1beta1 "knative.dev/operator/pkg/apis/operator/v1beta1"
	"knative.dev/pkg/kmp"
	knservingv1 "knative.dev/serving/pkg/apis/serving/v1"
	"sigs.k8s.io/controller-runtime/pkg/client"
	"sigs.k8s.io/controller-runtime/pkg/client/apiutil"
	"sigs.k8s.io/controller-runtime/pkg/reconcile"

	"github.com/kserve/kserve/pkg/apis/serving/v1alpha1"
	"github.com/kserve/kserve/pkg/constants"
	"github.com/kserve/kserve/pkg/utils"
)

var _ = Describe("Inference Graph controller test", func() {
	// Define utility constants for object names and testing timeouts/durations and intervals.
	const (
		timeout  = time.Second * 10
		interval = time.Millisecond * 250
		domain   = "example.com"
	)

	configs := map[string]string{
		"router": `{
					  "image": "kserve/router:v0.10.0",
					  "memoryRequest": "100Mi",
					  "memoryLimit": "500Mi",
					  "cpuRequest": "100m",
					  "cpuLimit": "100m",
					  "headers": {
						"propagate": [
						  "Authorization",
						  "Intuit_tid"
						]
					  }
				}`,
<<<<<<< HEAD
			"oauthProxy": `{
					"image": "registry.redhat.io/openshift4/ose-oauth-proxy@sha256:8507daed246d4d367704f7d7193233724acf1072572e1226ca063c066b858ecf",
					"memoryRequest": "64Mi",
					"memoryLimit": "128Mi",
					"cpuRequest": "100m",
					"cpuLimit": "200m"
				}`,
		}
	)
=======
	}
>>>>>>> 41f771d0

	expectedReadinessProbe := constants.GetRouterReadinessProbe()

	Context("with knative configured to allow zero initial scale", func() {
		When("an InferenceGraph with min-scale:0 annotation is created", func() {
			It("should create a knative service with initial-scale:0 and min-scale:0 annotations", func() {
				var configMap = &v1.ConfigMap{
					ObjectMeta: metav1.ObjectMeta{
						Name:      constants.InferenceServiceConfigMapName,
						Namespace: constants.KServeNamespace,
					},
					Data: configs,
				}
				Expect(k8sClient.Create(context.TODO(), configMap)).NotTo(HaveOccurred())
				defer k8sClient.Delete(context.TODO(), configMap)
				graphName := "initialscale1"
				var expectedRequest = reconcile.Request{NamespacedName: types.NamespacedName{Name: graphName, Namespace: "default"}}
				var serviceKey = expectedRequest.NamespacedName
				ctx := context.Background()
				minScale := 1
				ig := &v1alpha1.InferenceGraph{
					ObjectMeta: metav1.ObjectMeta{
						Name:      serviceKey.Name,
						Namespace: serviceKey.Namespace,
						Annotations: map[string]string{
							constants.MinScaleAnnotationKey: "0",
						},
					},
					Spec: v1alpha1.InferenceGraphSpec{
						MinReplicas: &minScale,
						Nodes: map[string]v1alpha1.InferenceRouter{
							v1alpha1.GraphRootNodeName: {
								RouterType: v1alpha1.Sequence,
								Steps: []v1alpha1.InferenceStep{
									{
										InferenceTarget: v1alpha1.InferenceTarget{
											ServiceURL: "http://someservice.exmaple.com",
										},
									},
								},
							},
						},
					},
				}
				Expect(k8sClient.Create(ctx, ig)).Should(Succeed())
				defer k8sClient.Delete(ctx, ig)

				actualKnServiceCreated := &knservingv1.Service{}
				Eventually(func() error {
					return k8sClient.Get(context.TODO(), serviceKey, actualKnServiceCreated)
				}, timeout).
					Should(Succeed())

				Expect(actualKnServiceCreated.Spec.Template.Annotations[constants.InitialScaleAnnotationKey]).To(Equal("0"))
				Expect(actualKnServiceCreated.Spec.Template.Annotations[constants.MinScaleAnnotationKey]).To(Equal("0"))
			})
		})
		When("an InferenceGraph without min-scale annotation is created", func() {
			It("should create a knative service with no initial-scale annotation and min-scale annotation equal to the default min replicas value", func() {
				var configMap = &v1.ConfigMap{
					ObjectMeta: metav1.ObjectMeta{
						Name:      constants.InferenceServiceConfigMapName,
						Namespace: constants.KServeNamespace,
					},
					Data: configs,
				}
				Expect(k8sClient.Create(context.TODO(), configMap)).NotTo(HaveOccurred())
				defer k8sClient.Delete(context.TODO(), configMap)
				graphName := "initialscale2"
				var expectedRequest = reconcile.Request{NamespacedName: types.NamespacedName{Name: graphName, Namespace: "default"}}
				var serviceKey = expectedRequest.NamespacedName
				ctx := context.Background()
				minScale := 1
				ig := &v1alpha1.InferenceGraph{
					ObjectMeta: metav1.ObjectMeta{
						Name:      serviceKey.Name,
						Namespace: serviceKey.Namespace,
					},
					Spec: v1alpha1.InferenceGraphSpec{
						MinReplicas: &minScale,
						Nodes: map[string]v1alpha1.InferenceRouter{
							v1alpha1.GraphRootNodeName: {
								RouterType: v1alpha1.Sequence,
								Steps: []v1alpha1.InferenceStep{
									{
										InferenceTarget: v1alpha1.InferenceTarget{
											ServiceURL: "http://someservice.exmaple.com",
										},
									},
								},
							},
						},
					},
				}
				Expect(k8sClient.Create(ctx, ig)).Should(Succeed())
				defer k8sClient.Delete(ctx, ig)

				actualKnServiceCreated := &knservingv1.Service{}
				Eventually(func() error {
					return k8sClient.Get(context.TODO(), serviceKey, actualKnServiceCreated)
				}, timeout).
					Should(Succeed())

				Expect(actualKnServiceCreated.Spec.Template.Annotations[constants.MinScaleAnnotationKey]).To(Equal(fmt.Sprint(constants.DefaultMinReplicas)))
				Expect(constants.InitialScaleAnnotationKey).ShouldNot(BeKeyOf(actualKnServiceCreated.Spec.Template.Annotations))
			})
		})
	})
	Context("with knative configured to not allow zero initial scale", func() {
		BeforeEach(func() {
			// Update the existing knativeserving custom resource to set allow-zero-intial-scale to false
			knativeService := &operatorv1beta1.KnativeServing{}
			Expect(k8sClient.Get(context.TODO(), types.NamespacedName{Name: constants.DefaultKnServingName, Namespace: constants.DefaultKnServingNamespace}, knativeService)).ToNot(HaveOccurred())
			knativeService.Spec.CommonSpec.Config["autoscaler"]["allow-zero-initial-scale"] = "false"
			Eventually(func() error {
				return k8sClient.Update(context.TODO(), knativeService)
			}, timeout).Should(Succeed())
		})
		AfterEach(func() {
			// Restore the original knativeserving custom resource configuration
			knativeServiceRestored := &operatorv1beta1.KnativeServing{}
			Expect(k8sClient.Get(context.TODO(), types.NamespacedName{Name: constants.DefaultKnServingName, Namespace: constants.DefaultKnServingNamespace}, knativeServiceRestored)).ToNot(HaveOccurred())
			knativeServiceRestored.Spec.CommonSpec.Config["autoscaler"]["allow-zero-initial-scale"] = "true"
			Eventually(func() error {
				return k8sClient.Update(context.TODO(), knativeServiceRestored)
			}, timeout).Should(Succeed())
		})
		When("an InferenceGraph with min-scale:0 annotation is created", func() {
			It("should create a knative service with min-scale:0 annotation and no initial-scale annotation", func() {
				var configMap = &v1.ConfigMap{
					ObjectMeta: metav1.ObjectMeta{
						Name:      constants.InferenceServiceConfigMapName,
						Namespace: constants.KServeNamespace,
					},
					Data: configs,
				}
				Expect(k8sClient.Create(context.TODO(), configMap)).NotTo(HaveOccurred())
				defer k8sClient.Delete(context.TODO(), configMap)
				graphName := "initialscale3"
				var expectedRequest = reconcile.Request{NamespacedName: types.NamespacedName{Name: graphName, Namespace: "default"}}
				var serviceKey = expectedRequest.NamespacedName
				ctx := context.Background()
				minScale := 1
				ig := &v1alpha1.InferenceGraph{
					ObjectMeta: metav1.ObjectMeta{
						Name:      serviceKey.Name,
						Namespace: serviceKey.Namespace,
						Annotations: map[string]string{
							constants.MinScaleAnnotationKey: "0",
						},
					},
					Spec: v1alpha1.InferenceGraphSpec{
						MinReplicas: &minScale,
						Nodes: map[string]v1alpha1.InferenceRouter{
							v1alpha1.GraphRootNodeName: {
								RouterType: v1alpha1.Sequence,
								Steps: []v1alpha1.InferenceStep{
									{
										InferenceTarget: v1alpha1.InferenceTarget{
											ServiceURL: "http://someservice.exmaple.com",
										},
									},
								},
							},
						},
					},
				}
				Expect(k8sClient.Create(ctx, ig)).Should(Succeed())
				defer k8sClient.Delete(ctx, ig)

				actualKnServiceCreated := &knservingv1.Service{}
				Eventually(func() error {
					return k8sClient.Get(context.TODO(), serviceKey, actualKnServiceCreated)
				}, timeout).
					Should(Succeed())

				Expect(actualKnServiceCreated.Spec.Template.Annotations[constants.MinScaleAnnotationKey]).To(Equal("0"))
				Expect(constants.InitialScaleAnnotationKey).ShouldNot(BeKeyOf(actualKnServiceCreated.Spec.Template.Annotations))
			})
		})
		When("an InferenceGraph without min-scale annotation is created", func() {
			It("should create a knative service with no initial-scale annotation and min-scale annotation equal to the default minReplicas value", func() {
				var configMap = &v1.ConfigMap{
					ObjectMeta: metav1.ObjectMeta{
						Name:      constants.InferenceServiceConfigMapName,
						Namespace: constants.KServeNamespace,
					},
					Data: configs,
				}
				Expect(k8sClient.Create(context.TODO(), configMap)).NotTo(HaveOccurred())
				defer k8sClient.Delete(context.TODO(), configMap)
				graphName := "initialscale4"
				var expectedRequest = reconcile.Request{NamespacedName: types.NamespacedName{Name: graphName, Namespace: "default"}}
				var serviceKey = expectedRequest.NamespacedName
				ctx := context.Background()
				minScale := 1
				ig := &v1alpha1.InferenceGraph{
					ObjectMeta: metav1.ObjectMeta{
						Name:      serviceKey.Name,
						Namespace: serviceKey.Namespace,
					},
					Spec: v1alpha1.InferenceGraphSpec{
						MinReplicas: &minScale,
						Nodes: map[string]v1alpha1.InferenceRouter{
							v1alpha1.GraphRootNodeName: {
								RouterType: v1alpha1.Sequence,
								Steps: []v1alpha1.InferenceStep{
									{
										InferenceTarget: v1alpha1.InferenceTarget{
											ServiceURL: "http://someservice.exmaple.com",
										},
									},
								},
							},
						},
					},
				}
				Expect(k8sClient.Create(ctx, ig)).Should(Succeed())
				defer k8sClient.Delete(ctx, ig)

				actualKnServiceCreated := &knservingv1.Service{}
				Eventually(func() error {
					return k8sClient.Get(context.TODO(), serviceKey, actualKnServiceCreated)
				}, timeout).
					Should(Succeed())

				Expect(actualKnServiceCreated.Spec.Template.Annotations[constants.MinScaleAnnotationKey]).To(Equal(fmt.Sprint(constants.DefaultMinReplicas)))
				Expect(constants.InitialScaleAnnotationKey).ShouldNot(BeKeyOf(actualKnServiceCreated.Spec.Template.Annotations))
			})
		})
	})

	Context("When creating an inferencegraph with headers in global config", func() {
		It("Should create a knative service with headers as env var of podspec", func() {
			By("By creating a new InferenceGraph")
			configMap := &corev1.ConfigMap{
				ObjectMeta: metav1.ObjectMeta{
					Name:      constants.InferenceServiceConfigMapName,
					Namespace: constants.KServeNamespace,
				},
				Data: configs,
			}
			Expect(k8sClient.Create(context.TODO(), configMap)).NotTo(HaveOccurred())
			defer k8sClient.Delete(context.TODO(), configMap)
			graphName := "singlenode1"
			expectedRequest := reconcile.Request{NamespacedName: types.NamespacedName{Name: graphName, Namespace: "default"}}
			serviceKey := expectedRequest.NamespacedName
			ctx := context.Background()
			ig := &v1alpha1.InferenceGraph{
				ObjectMeta: metav1.ObjectMeta{
					Name:      serviceKey.Name,
					Namespace: serviceKey.Namespace,
					Annotations: map[string]string{
						"serving.kserve.io/deploymentMode": string(constants.Serverless),
					},
				},
				Spec: v1alpha1.InferenceGraphSpec{
					Nodes: map[string]v1alpha1.InferenceRouter{
						v1alpha1.GraphRootNodeName: {
							RouterType: v1alpha1.Sequence,
							Steps: []v1alpha1.InferenceStep{
								{
									InferenceTarget: v1alpha1.InferenceTarget{
										ServiceURL: "http://someservice.exmaple.com",
									},
								},
							},
						},
					},
				},
			}
			Expect(k8sClient.Create(ctx, ig)).Should(Succeed())
			defer k8sClient.Delete(ctx, ig)
			inferenceGraphSubmitted := &v1alpha1.InferenceGraph{}
			Eventually(func() bool {
				err := k8sClient.Get(ctx, serviceKey, inferenceGraphSubmitted)
				return err == nil
			}, timeout, interval).Should(BeTrue())

			actualKnServiceCreated := &knservingv1.Service{}
			Eventually(func() error {
				return k8sClient.Get(context.TODO(), serviceKey, actualKnServiceCreated)
			}, timeout).
				Should(Succeed())

			expectedKnService := &knservingv1.Service{
				ObjectMeta: metav1.ObjectMeta{
					Name:      serviceKey.Name,
					Namespace: serviceKey.Namespace,
				},
				Spec: knservingv1.ServiceSpec{
					ConfigurationSpec: knservingv1.ConfigurationSpec{
						Template: knservingv1.RevisionTemplateSpec{
							ObjectMeta: metav1.ObjectMeta{
								Labels: map[string]string{
									"serving.kserve.io/inferencegraph": graphName,
								},
								Annotations: map[string]string{
									"autoscaling.knative.dev/min-scale": "1",
									"autoscaling.knative.dev/class":     "kpa.autoscaling.knative.dev",
									"serving.kserve.io/deploymentMode":  "Serverless",
								},
							},
							Spec: knservingv1.RevisionSpec{
								ContainerConcurrency: nil,
								TimeoutSeconds:       nil,
								PodSpec: corev1.PodSpec{
									Containers: []corev1.Container{
										{
											Image: "kserve/router:v0.10.0",
											Env: []corev1.EnvVar{
												{
													Name:  "SSL_CERT_FILE",
													Value: "/etc/odh/openshift-service-ca-bundle/service-ca.crt",
												},
												{
													Name:  "PROPAGATE_HEADERS",
													Value: "Authorization,Intuit_tid",
												},
											},
											Args: []string{
												"--graph-json",
												"{\"nodes\":{\"root\":{\"routerType\":\"Sequence\",\"steps\":[{\"serviceUrl\":\"http://someservice.exmaple.com\"}]}},\"resources\":{}}",
											},
											Resources: corev1.ResourceRequirements{
												Limits: corev1.ResourceList{
													corev1.ResourceCPU:    resource.MustParse("100m"),
													corev1.ResourceMemory: resource.MustParse("500Mi"),
												},
												Requests: corev1.ResourceList{
													corev1.ResourceCPU:    resource.MustParse("100m"),
													corev1.ResourceMemory: resource.MustParse("100Mi"),
												},
											},
											ReadinessProbe: expectedReadinessProbe,
											SecurityContext: &corev1.SecurityContext{
												Privileged:               proto.Bool(false),
												RunAsNonRoot:             proto.Bool(true),
												ReadOnlyRootFilesystem:   proto.Bool(true),
												AllowPrivilegeEscalation: proto.Bool(false),
												Capabilities: &corev1.Capabilities{
													Drop: []corev1.Capability{corev1.Capability("ALL")},
												},
											},
											VolumeMounts: []v1.VolumeMount{
												{
													Name:      "openshift-service-ca-bundle",
													MountPath: "/etc/odh/openshift-service-ca-bundle",
												},
											},
										},
									},
									AutomountServiceAccountToken: proto.Bool(false),
									Volumes: []v1.Volume{
										{
											Name: "openshift-service-ca-bundle",
											VolumeSource: v1.VolumeSource{
												ConfigMap: &v1.ConfigMapVolumeSource{
													LocalObjectReference: v1.LocalObjectReference{
														Name: constants.OpenShiftServiceCaConfigMapName,
													},
												},
											},
										},
									},
								},
							},
						},
					},
				},
			}
			// Set ResourceVersion which is required for update operation.
			expectedKnService.ResourceVersion = actualKnServiceCreated.ResourceVersion

			// Do a dry-run update. This will populate our local knative service object with any default values
			// that are present on the remote version.
			err := k8sClient.Update(context.TODO(), expectedKnService, client.DryRunAll)
			Expect(err).ShouldNot(HaveOccurred())
			Expect(kmp.SafeDiff(actualKnServiceCreated.Spec, expectedKnService.Spec)).To(Equal(""))
		})
	})

	Context("When creating an IG with resource requirements in the spec", func() {
		It("Should propagate to underlying pod", func() {
			configMap := &corev1.ConfigMap{
				ObjectMeta: metav1.ObjectMeta{
					Name:      constants.InferenceServiceConfigMapName,
					Namespace: constants.KServeNamespace,
				},
				Data: configs,
			}
			Expect(k8sClient.Create(context.TODO(), configMap)).NotTo(HaveOccurred())
			defer k8sClient.Delete(context.TODO(), configMap)
			graphName := "singlenode2"
			expectedRequest := reconcile.Request{NamespacedName: types.NamespacedName{Name: graphName, Namespace: "default"}}
			serviceKey := expectedRequest.NamespacedName
			ctx := context.Background()
			ig := &v1alpha1.InferenceGraph{
				ObjectMeta: metav1.ObjectMeta{
					Name:      serviceKey.Name,
					Namespace: serviceKey.Namespace,
					Annotations: map[string]string{
						"serving.kserve.io/deploymentMode": string(constants.Serverless),
					},
				},
				Spec: v1alpha1.InferenceGraphSpec{
					Resources: corev1.ResourceRequirements{
						Limits: corev1.ResourceList{
							corev1.ResourceCPU:    resource.MustParse("123m"),
							corev1.ResourceMemory: resource.MustParse("123Mi"),
						},
						Requests: corev1.ResourceList{
							corev1.ResourceCPU:    resource.MustParse("123m"),
							corev1.ResourceMemory: resource.MustParse("123Mi"),
						},
					},
					Nodes: map[string]v1alpha1.InferenceRouter{
						v1alpha1.GraphRootNodeName: {
							RouterType: v1alpha1.Sequence,
							Steps: []v1alpha1.InferenceStep{
								{
									InferenceTarget: v1alpha1.InferenceTarget{
										ServiceURL: "http://someservice.exmaple.com",
									},
								},
							},
						},
					},
				},
			}
			Expect(k8sClient.Create(ctx, ig)).Should(Succeed())
			defer k8sClient.Delete(ctx, ig)
			inferenceGraphSubmitted := &v1alpha1.InferenceGraph{}
			Eventually(func() bool {
				err := k8sClient.Get(ctx, serviceKey, inferenceGraphSubmitted)
				return err == nil
			}, timeout, interval).Should(BeTrue())

			actualKnServiceCreated := &knservingv1.Service{}
			Eventually(func() error {
				return k8sClient.Get(context.TODO(), serviceKey, actualKnServiceCreated)
			}, timeout).
				Should(Succeed())

			expectedKnService := &knservingv1.Service{
				ObjectMeta: metav1.ObjectMeta{
					Name:      serviceKey.Name,
					Namespace: serviceKey.Namespace,
				},
				Spec: knservingv1.ServiceSpec{
					ConfigurationSpec: knservingv1.ConfigurationSpec{
						Template: knservingv1.RevisionTemplateSpec{
							ObjectMeta: metav1.ObjectMeta{
								Labels: map[string]string{
									"serving.kserve.io/inferencegraph": graphName,
								},
								Annotations: map[string]string{
									"autoscaling.knative.dev/min-scale": "1",
									"autoscaling.knative.dev/class":     "kpa.autoscaling.knative.dev",
									"serving.kserve.io/deploymentMode":  "Serverless",
								},
							},
							Spec: knservingv1.RevisionSpec{
								ContainerConcurrency: nil,
								TimeoutSeconds:       nil,
								PodSpec: corev1.PodSpec{
									Containers: []corev1.Container{
										{
											Image: "kserve/router:v0.10.0",
											Env: []corev1.EnvVar{
												{
													Name:  "SSL_CERT_FILE",
													Value: "/etc/odh/openshift-service-ca-bundle/service-ca.crt",
												},
												{
													Name:  "PROPAGATE_HEADERS",
													Value: "Authorization,Intuit_tid",
												},
											},
											Args: []string{
												"--graph-json",
												"{\"nodes\":{\"root\":{\"routerType\":\"Sequence\",\"steps\":[{\"serviceUrl\":\"http://someservice.exmaple.com\"}]}},\"resources\":{\"limits\":{\"cpu\":\"123m\",\"memory\":\"123Mi\"},\"requests\":{\"cpu\":\"123m\",\"memory\":\"123Mi\"}}}",
											},
											Resources: corev1.ResourceRequirements{
												Limits: corev1.ResourceList{
													corev1.ResourceCPU:    resource.MustParse("123m"),
													corev1.ResourceMemory: resource.MustParse("123Mi"),
												},
												Requests: corev1.ResourceList{
													corev1.ResourceCPU:    resource.MustParse("123m"),
													corev1.ResourceMemory: resource.MustParse("123Mi"),
												},
											},
											ReadinessProbe: expectedReadinessProbe,
											SecurityContext: &corev1.SecurityContext{
												Privileged:               proto.Bool(false),
												RunAsNonRoot:             proto.Bool(true),
												ReadOnlyRootFilesystem:   proto.Bool(true),
												AllowPrivilegeEscalation: proto.Bool(false),
												Capabilities: &corev1.Capabilities{
													Drop: []corev1.Capability{corev1.Capability("ALL")},
												},
											},
											VolumeMounts: []v1.VolumeMount{
												{
													Name:      "openshift-service-ca-bundle",
													MountPath: "/etc/odh/openshift-service-ca-bundle",
												},
											},
										},
									},
									AutomountServiceAccountToken: proto.Bool(false),
									Volumes: []v1.Volume{
										{
											Name: "openshift-service-ca-bundle",
											VolumeSource: v1.VolumeSource{
												ConfigMap: &v1.ConfigMapVolumeSource{
													LocalObjectReference: v1.LocalObjectReference{
														Name: constants.OpenShiftServiceCaConfigMapName,
													},
												},
											},
										},
									},
								},
							},
						},
					},
				},
			}
			// Set ResourceVersion which is required for update operation.
			expectedKnService.ResourceVersion = actualKnServiceCreated.ResourceVersion

			// Do a dry-run update. This will populate our local knative service object with any default values
			// that are present on the remote version.
			err := k8sClient.Update(context.TODO(), expectedKnService, client.DryRunAll)
			Expect(err).ShouldNot(HaveOccurred())
			Expect(kmp.SafeDiff(actualKnServiceCreated.Spec, expectedKnService.Spec)).To(Equal(""))
		})
	})

	Context("When creating an IG with podaffinity in the spec", func() {
		It("Should propagate to underlying pod", func() {
			configMap := &corev1.ConfigMap{
				ObjectMeta: metav1.ObjectMeta{
					Name:      constants.InferenceServiceConfigMapName,
					Namespace: constants.KServeNamespace,
				},
				Data: configs,
			}
			Expect(k8sClient.Create(context.TODO(), configMap)).NotTo(HaveOccurred())
			defer k8sClient.Delete(context.TODO(), configMap)
			graphName := "singlenode3"
			expectedRequest := reconcile.Request{NamespacedName: types.NamespacedName{Name: graphName, Namespace: "default"}}
			serviceKey := expectedRequest.NamespacedName
			ctx := context.Background()
			ig := &v1alpha1.InferenceGraph{
				ObjectMeta: metav1.ObjectMeta{
					Name:      serviceKey.Name,
					Namespace: serviceKey.Namespace,
					Annotations: map[string]string{
						"serving.kserve.io/deploymentMode": string(constants.Serverless),
					},
				},

				Spec: v1alpha1.InferenceGraphSpec{
					Affinity: &corev1.Affinity{
						PodAffinity: &corev1.PodAffinity{
							PreferredDuringSchedulingIgnoredDuringExecution: []corev1.WeightedPodAffinityTerm{
								{
									Weight: 100,
									PodAffinityTerm: corev1.PodAffinityTerm{
										LabelSelector: &metav1.LabelSelector{
											MatchExpressions: []metav1.LabelSelectorRequirement{
												{
													Key:      "serving.kserve.io/inferencegraph",
													Operator: metav1.LabelSelectorOpIn,
													Values: []string{
														graphName,
													},
												},
											},
										},
										TopologyKey: "topology.kubernetes.io/zone",
									},
								},
							},
						},
					},
					Nodes: map[string]v1alpha1.InferenceRouter{
						v1alpha1.GraphRootNodeName: {
							RouterType: v1alpha1.Sequence,
							Steps: []v1alpha1.InferenceStep{
								{
									InferenceTarget: v1alpha1.InferenceTarget{
										ServiceURL: "http://someservice.exmaple.com",
									},
								},
							},
						},
					},
				},
			}
			Expect(k8sClient.Create(ctx, ig)).Should(Succeed())
			defer k8sClient.Delete(ctx, ig)
			inferenceGraphSubmitted := &v1alpha1.InferenceGraph{}
			Eventually(func() bool {
				err := k8sClient.Get(ctx, serviceKey, inferenceGraphSubmitted)
				return err == nil
			}, timeout, interval).Should(BeTrue())

			actualKnServiceCreated := &knservingv1.Service{}
			Eventually(func() error {
				return k8sClient.Get(context.TODO(), serviceKey, actualKnServiceCreated)
			}, timeout).
				Should(Succeed())

			expectedKnService := &knservingv1.Service{
				ObjectMeta: metav1.ObjectMeta{
					Name:      serviceKey.Name,
					Namespace: serviceKey.Namespace,
				},
				Spec: knservingv1.ServiceSpec{
					ConfigurationSpec: knservingv1.ConfigurationSpec{
						Template: knservingv1.RevisionTemplateSpec{
							ObjectMeta: metav1.ObjectMeta{
								Labels: map[string]string{
									"serving.kserve.io/inferencegraph": graphName,
								},
								Annotations: map[string]string{
									"autoscaling.knative.dev/min-scale": "1",
									"autoscaling.knative.dev/class":     "kpa.autoscaling.knative.dev",
									"serving.kserve.io/deploymentMode":  "Serverless",
								},
							},
							Spec: knservingv1.RevisionSpec{
								ContainerConcurrency: nil,
								TimeoutSeconds:       nil,
								PodSpec: corev1.PodSpec{
									Containers: []corev1.Container{
										{
											Image: "kserve/router:v0.10.0",
											Env: []corev1.EnvVar{
												{
													Name:  "SSL_CERT_FILE",
													Value: "/etc/odh/openshift-service-ca-bundle/service-ca.crt",
												},
												{
													Name:  "PROPAGATE_HEADERS",
													Value: "Authorization,Intuit_tid",
												},
											},
											Args: []string{
												"--graph-json",
												"{\"nodes\":{\"root\":{\"routerType\":\"Sequence\",\"steps\":[{\"serviceUrl\":\"http://someservice.exmaple.com\"}]}},\"resources\":{},\"affinity\":{\"podAffinity\":{\"preferredDuringSchedulingIgnoredDuringExecution\":[{\"weight\":100,\"podAffinityTerm\":{\"labelSelector\":{\"matchExpressions\":[{\"key\":\"serving.kserve.io/inferencegraph\",\"operator\":\"In\",\"values\":[\"singlenode3\"]}]},\"topologyKey\":\"topology.kubernetes.io/zone\"}}]}}}",
											},
											Resources: corev1.ResourceRequirements{
												Limits: corev1.ResourceList{
													corev1.ResourceCPU:    resource.MustParse("100m"),
													corev1.ResourceMemory: resource.MustParse("500Mi"),
												},
												Requests: corev1.ResourceList{
													corev1.ResourceCPU:    resource.MustParse("100m"),
													corev1.ResourceMemory: resource.MustParse("100Mi"),
												},
											},
											SecurityContext: &corev1.SecurityContext{
												Privileged:               proto.Bool(false),
												RunAsNonRoot:             proto.Bool(true),
												ReadOnlyRootFilesystem:   proto.Bool(true),
												AllowPrivilegeEscalation: proto.Bool(false),
												Capabilities: &corev1.Capabilities{
													Drop: []corev1.Capability{corev1.Capability("ALL")},
												},
											},
											VolumeMounts: []v1.VolumeMount{
												{
													Name:      "openshift-service-ca-bundle",
													MountPath: "/etc/odh/openshift-service-ca-bundle",
												},
											},
											ReadinessProbe: expectedReadinessProbe,
										},
									},
									Affinity: &corev1.Affinity{
										PodAffinity: &corev1.PodAffinity{
											PreferredDuringSchedulingIgnoredDuringExecution: []corev1.WeightedPodAffinityTerm{
												{
													Weight: 100,
													PodAffinityTerm: corev1.PodAffinityTerm{
														LabelSelector: &metav1.LabelSelector{
															MatchExpressions: []metav1.LabelSelectorRequirement{
																{
																	Key:      "serving.kserve.io/inferencegraph",
																	Operator: metav1.LabelSelectorOpIn,
																	Values: []string{
																		graphName,
																	},
																},
															},
														},
														TopologyKey: "topology.kubernetes.io/zone",
													},
												},
											},
										},
									},
									AutomountServiceAccountToken: proto.Bool(false),
									Volumes: []v1.Volume{
										{
											Name: "openshift-service-ca-bundle",
											VolumeSource: v1.VolumeSource{
												ConfigMap: &v1.ConfigMapVolumeSource{
													LocalObjectReference: v1.LocalObjectReference{
														Name: constants.OpenShiftServiceCaConfigMapName,
													},
												},
											},
										},
									},
								},
							},
						},
					},
				},
			}
			// Set ResourceVersion which is required for update operation.
			expectedKnService.ResourceVersion = actualKnServiceCreated.ResourceVersion

			// Do a dry-run update. This will populate our local knative service object with any default values
			// that are present on the remote version.
			err := k8sClient.Update(context.TODO(), expectedKnService, client.DryRunAll)
			Expect(err).ShouldNot(HaveOccurred())
			Expect(kmp.SafeDiff(actualKnServiceCreated.Spec, expectedKnService.Spec)).To(Equal(""))
		})
	})

	Context("When creating an inferencegraph in Raw deployment mode with annotations", func() {
		It("Should create a raw k8s resources with podspec", func() {
			By("By creating a new InferenceGraph")
			configMap := &corev1.ConfigMap{
				ObjectMeta: metav1.ObjectMeta{
					Name:      constants.InferenceServiceConfigMapName,
					Namespace: constants.KServeNamespace,
				},
				Data: configs,
			}
			Expect(k8sClient.Create(context.TODO(), configMap)).NotTo(HaveOccurred())
			defer k8sClient.Delete(context.TODO(), configMap)
			graphName := "igraw1"
			expectedRequest := reconcile.Request{NamespacedName: types.NamespacedName{Name: graphName, Namespace: "default"}}
			serviceKey := expectedRequest.NamespacedName
			ctx := context.Background()
			ig := &v1alpha1.InferenceGraph{
				ObjectMeta: metav1.ObjectMeta{
					Name:      serviceKey.Name,
					Namespace: serviceKey.Namespace,
					Annotations: map[string]string{
						"serving.kserve.io/deploymentMode": string(constants.RawDeployment),
					},
				},
				Spec: v1alpha1.InferenceGraphSpec{
					Nodes: map[string]v1alpha1.InferenceRouter{
						v1alpha1.GraphRootNodeName: {
							RouterType: v1alpha1.Sequence,
							Steps: []v1alpha1.InferenceStep{
								{
									InferenceTarget: v1alpha1.InferenceTarget{
										ServiceURL: "http://someservice.exmaple.com",
									},
								},
							},
						},
					},
				},
			}
			Expect(k8sClient.Create(ctx, ig)).Should(Succeed())
			defer k8sClient.Delete(ctx, ig)
			inferenceGraphSubmitted := &v1alpha1.InferenceGraph{}
			Eventually(func() bool {
				err := k8sClient.Get(ctx, serviceKey, inferenceGraphSubmitted)
				if err != nil {
					return false
				}
				By("Inference graph retrieved")
				return true
			}, timeout, interval).Should(BeTrue())

			actualK8sDeploymentCreated := &appsv1.Deployment{}
			Eventually(func() bool {
				if err := k8sClient.Get(ctx, serviceKey, actualK8sDeploymentCreated); err != nil {
					return false
				}
				By("K8s Deployment retrieved")
				return true
			}, timeout, interval).Should(BeTrue())

			actualK8sServiceCreated := &corev1.Service{}
			Eventually(func() bool {
				if err := k8sClient.Get(ctx, serviceKey, actualK8sServiceCreated); err != nil {
					return false
				}
				By("K8s Service retrieved")
				return true
			}, timeout, interval).Should(BeTrue())

<<<<<<< HEAD
			// ODH Svc checks
			Expect(actualK8sServiceCreated.Spec.Ports[0].Port).To(Equal(int32(443)))
			Expect(actualK8sServiceCreated.Spec.Ports[0].TargetPort.IntVal).To(Equal(int32(8080)))

			//No KNative Service should get created in Raw deployment mode
=======
			// No KNative Service should get created in Raw deployment mode
>>>>>>> 41f771d0
			actualKnServiceCreated := &knservingv1.Service{}
			Eventually(func() bool {
				if err := k8sClient.Get(context.TODO(), serviceKey, actualKnServiceCreated); err != nil {
					By("KNative Service not retrieved")
					return false
				}
				return true
			}, timeout).
				Should(BeFalse())

			// No Knative Route should get created in Raw deployment mode
			actualKnRouteCreated := &knservingv1.Route{}
			Eventually(func() bool {
				if err := k8sClient.Get(context.TODO(), serviceKey, actualKnRouteCreated); err != nil {
					return false
				}
				return true
			}, timeout).
				Should(BeFalse())

			result := int32(1)
			Expect(actualK8sDeploymentCreated.Name).To(Equal(graphName))
			Expect(actualK8sDeploymentCreated.Spec.Replicas).To(Equal(&result))
			Expect(actualK8sDeploymentCreated.Spec.Template.Spec.Containers).To(Not(BeNil()))
			Expect(actualK8sDeploymentCreated.Spec.Template.Spec.Containers[0].Image).To(Not(BeNil()))
			Expect(actualK8sDeploymentCreated.Spec.Template.Spec.Containers[0].Args).To(Not(BeNil()))

			// There should be an OpenShift route
			actualK8sDeploymentCreated.Status.Conditions = []appsv1.DeploymentCondition{
				{Type: appsv1.DeploymentAvailable},
			}
			Expect(k8sClient.Status().Update(ctx, actualK8sDeploymentCreated)).Should(Succeed())
			osRoute := osv1.Route{}
			Eventually(func() error {
				osRouteKey := types.NamespacedName{Name: inferenceGraphSubmitted.GetName() + "-route", Namespace: inferenceGraphSubmitted.GetNamespace()}
				return k8sClient.Get(ctx, osRouteKey, &osRoute)
			}, timeout, interval).Should(Succeed())

			// OpenShift route hostname should be set to InferenceGraph
			osRoute.Status.Ingress = []osv1.RouteIngress{
				{
					Host: "openshift-route-example.com",
				},
			}
			k8sClient.Status().Update(ctx, &osRoute)
			Eventually(func() string {
				k8sClient.Get(ctx, serviceKey, inferenceGraphSubmitted)
				return inferenceGraphSubmitted.Status.URL.Host
			}, timeout, interval).Should(Equal(osRoute.Status.Ingress[0].Host))
			Expect(inferenceGraphSubmitted.Status.URL.Scheme).To(Equal("https"))
		})

		It("Should not create ingress when cluster-local visibility is configured", func() {
			By("By creating a new InferenceGraph")
			var configMap = &v1.ConfigMap{
				ObjectMeta: metav1.ObjectMeta{
					Name:      constants.InferenceServiceConfigMapName,
					Namespace: constants.KServeNamespace,
				},
				Data: configs,
			}
			Expect(k8sClient.Create(context.TODO(), configMap)).NotTo(HaveOccurred())
			defer func() { _ = k8sClient.Delete(context.TODO(), configMap) }()
			graphName := "igraw-private"
			var expectedRequest = reconcile.Request{NamespacedName: types.NamespacedName{Name: graphName, Namespace: "default"}}
			var serviceKey = expectedRequest.NamespacedName
			ctx := context.Background()
			ig := &v1alpha1.InferenceGraph{
				ObjectMeta: metav1.ObjectMeta{
					Name:      serviceKey.Name,
					Namespace: serviceKey.Namespace,
					Annotations: map[string]string{
						"serving.kserve.io/deploymentMode": string(constants.RawDeployment),
					},
					Labels: map[string]string{
						constants.NetworkVisibility: constants.ClusterLocalVisibility,
					},
				},
				Spec: v1alpha1.InferenceGraphSpec{
					Nodes: map[string]v1alpha1.InferenceRouter{
						v1alpha1.GraphRootNodeName: {
							RouterType: v1alpha1.Sequence,
							Steps: []v1alpha1.InferenceStep{
								{
									InferenceTarget: v1alpha1.InferenceTarget{
										ServiceURL: "http://someservice.exmaple.com",
									},
								},
							},
						},
					},
				},
			}
			Expect(k8sClient.Create(ctx, ig)).Should(Succeed())
			defer func() { _ = k8sClient.Delete(ctx, ig) }()

			// The OpenShift route must not be created
			actualK8sDeploymentCreated := &appsv1.Deployment{}
			Eventually(func() error {
				return k8sClient.Get(ctx, serviceKey, actualK8sDeploymentCreated)
			}, timeout, interval).Should(Succeed())
			actualK8sDeploymentCreated.Status.Conditions = []appsv1.DeploymentCondition{
				{Type: appsv1.DeploymentAvailable},
			}
			Expect(k8sClient.Status().Update(ctx, actualK8sDeploymentCreated)).Should(Succeed())
			osRoute := osv1.Route{}
			Consistently(func() error {
				osRouteKey := types.NamespacedName{Name: ig.GetName() + "-route", Namespace: ig.GetNamespace()}
				return k8sClient.Get(ctx, osRouteKey, &osRoute)
			}, timeout, interval).Should(WithTransform(errors.IsNotFound, BeTrue()))

			// The InferenceGraph should have a cluster-internal hostname
			Eventually(func() string {
				_ = k8sClient.Get(ctx, serviceKey, ig)
				return ig.Status.URL.Host
			}, timeout, interval).Should(Equal(fmt.Sprintf("%s.%s.svc.cluster.local", graphName, "default")))
			Expect(ig.Status.URL.Scheme).To(Equal("https"))
		})

		It("Should reconfigure InferenceGraph as private when cluster-local visibility is configured", func() {
			By("By creating a new InferenceGraph")
			var configMap = &v1.ConfigMap{
				ObjectMeta: metav1.ObjectMeta{
					Name:      constants.InferenceServiceConfigMapName,
					Namespace: constants.KServeNamespace,
				},
				Data: configs,
			}
			Expect(k8sClient.Create(context.TODO(), configMap)).NotTo(HaveOccurred())
			defer func() { _ = k8sClient.Delete(context.TODO(), configMap) }()
			graphName := "igraw-exposed-to-private"
			var expectedRequest = reconcile.Request{NamespacedName: types.NamespacedName{Name: graphName, Namespace: "default"}}
			var serviceKey = expectedRequest.NamespacedName
			ctx := context.Background()
			ig := &v1alpha1.InferenceGraph{
				ObjectMeta: metav1.ObjectMeta{
					Name:      serviceKey.Name,
					Namespace: serviceKey.Namespace,
					Annotations: map[string]string{
						"serving.kserve.io/deploymentMode": string(constants.RawDeployment),
					},
				},
				Spec: v1alpha1.InferenceGraphSpec{
					Nodes: map[string]v1alpha1.InferenceRouter{
						v1alpha1.GraphRootNodeName: {
							RouterType: v1alpha1.Sequence,
							Steps: []v1alpha1.InferenceStep{
								{
									InferenceTarget: v1alpha1.InferenceTarget{
										ServiceURL: "http://someservice.exmaple.com",
									},
								},
							},
						},
					},
				},
			}
			Expect(k8sClient.Create(ctx, ig)).Should(Succeed())
			defer func() { _ = k8sClient.Delete(ctx, ig) }()

			// Wait the OpenShift route to be created
			actualK8sDeploymentCreated := &appsv1.Deployment{}
			Eventually(func() error {
				return k8sClient.Get(ctx, serviceKey, actualK8sDeploymentCreated)
			}, timeout, interval).Should(Succeed())
			actualK8sDeploymentCreated.Status.Conditions = []appsv1.DeploymentCondition{
				{Type: appsv1.DeploymentAvailable},
			}
			Expect(k8sClient.Status().Update(ctx, actualK8sDeploymentCreated)).Should(Succeed())
			osRoute := osv1.Route{}
			Eventually(func() error {
				osRouteKey := types.NamespacedName{Name: ig.GetName() + "-route", Namespace: ig.GetNamespace()}
				return k8sClient.Get(ctx, osRouteKey, &osRoute)
			}, timeout, interval).Should(Succeed())

			// Reconfigure as private
			Expect(k8sClient.Get(ctx, serviceKey, ig)).Should(Succeed())
			if ig.Labels == nil {
				ig.Labels = map[string]string{}
			}
			ig.Labels[constants.NetworkVisibility] = constants.ClusterLocalVisibility
			Expect(k8sClient.Update(ctx, ig)).Should(Succeed())

			// The OpenShift route should be deleted
			Eventually(func() error {
				osRouteKey := types.NamespacedName{Name: ig.GetName() + "-route", Namespace: ig.GetNamespace()}
				return k8sClient.Get(ctx, osRouteKey, &osRoute)
			}).Should(WithTransform(errors.IsNotFound, BeTrue()))

			// The InferenceGraph should have a cluster-internal hostname
			Eventually(func() string {
				_ = k8sClient.Get(ctx, serviceKey, ig)
				return ig.Status.URL.Host
			}, timeout, interval).Should(Equal(fmt.Sprintf("%s.%s.svc.cluster.local", graphName, "default")))
		})
	})

	Context("When creating an InferenceGraph in Serverless mode", func() {
		It("Should fail if Knative Serving is not installed", func() {
			// Simulate Knative Serving is absent by setting to false the relevant item in utils.gvResourcesCache variable
			servingResources, getServingResourcesErr := utils.GetAvailableResourcesForApi(cfg, knservingv1.SchemeGroupVersion.String())
			Expect(getServingResourcesErr).ToNot(HaveOccurred())
			defer utils.SetAvailableResourcesForApi(knservingv1.SchemeGroupVersion.String(), servingResources)
			utils.SetAvailableResourcesForApi(knservingv1.SchemeGroupVersion.String(), nil)

			By("By creating a new InferenceGraph")
			configMap := &corev1.ConfigMap{
				ObjectMeta: metav1.ObjectMeta{
					Name:      constants.InferenceServiceConfigMapName,
					Namespace: constants.KServeNamespace,
				},
				Data: configs,
			}
			Expect(k8sClient.Create(context.TODO(), configMap)).NotTo(HaveOccurred())
			defer k8sClient.Delete(context.TODO(), configMap)

			graphName := "singlenode1"
			expectedRequest := reconcile.Request{NamespacedName: types.NamespacedName{Name: graphName, Namespace: "default"}}
			serviceKey := expectedRequest.NamespacedName
			ctx := context.Background()
			ig := &v1alpha1.InferenceGraph{
				ObjectMeta: metav1.ObjectMeta{
					Name:      serviceKey.Name,
					Namespace: serviceKey.Namespace,
					Annotations: map[string]string{
						"serving.kserve.io/deploymentMode": string(constants.Serverless),
					},
				},
				Spec: v1alpha1.InferenceGraphSpec{
					Nodes: map[string]v1alpha1.InferenceRouter{
						v1alpha1.GraphRootNodeName: {
							RouterType: v1alpha1.Sequence,
							Steps: []v1alpha1.InferenceStep{
								{
									InferenceTarget: v1alpha1.InferenceTarget{
										ServiceURL: "http://someservice.exmaple.com",
									},
								},
							},
						},
					},
				},
			}
			Expect(k8sClient.Create(ctx, ig)).Should(Succeed())
			defer k8sClient.Delete(ctx, ig)

			Eventually(func() bool {
				events := &corev1.EventList{}
				err := k8sClient.List(ctx, events, client.InNamespace(serviceKey.Namespace))
				if err != nil {
					return false
				}

				for _, event := range events.Items {
					if event.InvolvedObject.Kind == "InferenceGraph" &&
						event.InvolvedObject.Name == serviceKey.Name &&
						event.Reason == "ServerlessModeRejected" {
						return true
					}
				}

				return false
			}, timeout, interval).Should(BeTrue())
		})
	})

<<<<<<< HEAD
	Context("When creating an IG in Raw deployment mode with auth", func() {
		var configMap *v1.ConfigMap
		var inferenceGraph *v1alpha1.InferenceGraph

		BeforeEach(func() {
			configMap = &v1.ConfigMap{
=======
	Context("When creating an IG with tolerations in the spec", func() {
		It("Should propagate to underlying pod", func() {
			configMap := &corev1.ConfigMap{
>>>>>>> 41f771d0
				ObjectMeta: metav1.ObjectMeta{
					Name:      constants.InferenceServiceConfigMapName,
					Namespace: constants.KServeNamespace,
				},
				Data: configs,
			}
<<<<<<< HEAD
			Expect(k8sClient.Create(ctx, configMap)).NotTo(HaveOccurred())

			graphName := "igrawauth1"
			ctx := context.Background()
			inferenceGraph = &v1alpha1.InferenceGraph{
				ObjectMeta: metav1.ObjectMeta{
					Name:      graphName,
					Namespace: "default",
					Annotations: map[string]string{
						"serving.kserve.io/deploymentMode": string(constants.RawDeployment),
						constants.ODHKserveRawAuth:         "true",
					},
				},
=======
			Expect(k8sClient.Create(context.TODO(), configMap)).NotTo(HaveOccurred())
			defer k8sClient.Delete(context.TODO(), configMap)
			graphName := "singlenode4"
			expectedRequest := reconcile.Request{NamespacedName: types.NamespacedName{Name: graphName, Namespace: "default"}}
			serviceKey := expectedRequest.NamespacedName
			ctx := context.Background()
			ig := &v1alpha1.InferenceGraph{
				ObjectMeta: metav1.ObjectMeta{
					Name:      serviceKey.Name,
					Namespace: serviceKey.Namespace,
					Annotations: map[string]string{
						"serving.kserve.io/deploymentMode": string(constants.Serverless),
					},
				},

>>>>>>> 41f771d0
				Spec: v1alpha1.InferenceGraphSpec{
					Nodes: map[string]v1alpha1.InferenceRouter{
						v1alpha1.GraphRootNodeName: {
							RouterType: v1alpha1.Sequence,
							Steps: []v1alpha1.InferenceStep{
								{
									InferenceTarget: v1alpha1.InferenceTarget{
<<<<<<< HEAD
										ServiceURL: "http://someservice.exmaple.com",
									},
								},
							},
						},
					},
				},
			}
			Expect(k8sClient.Create(ctx, inferenceGraph)).Should(Succeed())
		})
		AfterEach(func() {
			_ = k8sClient.Delete(ctx, inferenceGraph)
			igKey := types.NamespacedName{Namespace: inferenceGraph.GetNamespace(), Name: inferenceGraph.GetName()}
			Eventually(func() error { return k8sClient.Get(ctx, igKey, inferenceGraph) }, timeout, interval).ShouldNot(Succeed())

			_ = k8sClient.Delete(ctx, configMap)
			cmKey := types.NamespacedName{Namespace: configMap.GetNamespace(), Name: configMap.GetName()}
			Eventually(func() error { return k8sClient.Get(ctx, cmKey, configMap) }, timeout, interval).ShouldNot(Succeed())
		})

		It("Should create or update a ClusterRoleBinding giving privileges to validate auth", func() {
			Eventually(func(g Gomega) {
				crbKey := types.NamespacedName{Name: constants.InferenceGraphAuthCRBName}
				clusterRoleBinding := rbacv1.ClusterRoleBinding{}
				g.Expect(k8sClient.Get(ctx, crbKey, &clusterRoleBinding)).To(Succeed())

				crGVK, err := apiutil.GVKForObject(&rbacv1.ClusterRole{}, scheme.Scheme)
				g.Expect(err).ToNot(HaveOccurred())
				g.Expect(clusterRoleBinding.RoleRef).To(Equal(rbacv1.RoleRef{
					APIGroup: crGVK.Group,
					Kind:     crGVK.Kind,
					Name:     "system:auth-delegator",
				}))
				g.Expect(clusterRoleBinding.Subjects).To(ContainElement(rbacv1.Subject{
					Kind:      "ServiceAccount",
					APIGroup:  "",
					Name:      getServiceAccountNameForGraph(inferenceGraph),
					Namespace: inferenceGraph.GetNamespace(),
				}))
			}, timeout, interval).Should(Succeed())
		})

		It("Should create a ServiceAccount for querying the Kubernetes API to check tokens", func() {
			Eventually(func(g Gomega) {
				saKey := types.NamespacedName{Namespace: inferenceGraph.GetNamespace(), Name: getServiceAccountNameForGraph(inferenceGraph)}
				serviceAccount := v1.ServiceAccount{}
				g.Expect(k8sClient.Get(ctx, saKey, &serviceAccount)).To(Succeed())
				g.Expect(serviceAccount.OwnerReferences).ToNot(BeEmpty())
			}, timeout, interval).Should(Succeed())
		})

		It("Should configure the InferenceGraph deployment with auth enabled", func() {
			Eventually(func(g Gomega) {
				igDeployment := appsv1.Deployment{}
				g.Expect(k8sClient.Get(ctx, types.NamespacedName{Namespace: inferenceGraph.GetNamespace(), Name: inferenceGraph.GetName()}, &igDeployment)).To(Succeed())
				g.Expect(igDeployment.Spec.Template.Spec.AutomountServiceAccountToken).To(Equal(proto.Bool(true)))
				g.Expect(igDeployment.Spec.Template.Spec.ServiceAccountName).To(Equal(getServiceAccountNameForGraph(inferenceGraph)))
				g.Expect(igDeployment.Spec.Template.Spec.Containers).To(HaveLen(1))
				g.Expect(igDeployment.Spec.Template.Spec.Containers[0].Args).To(ContainElements("--enable-auth", "--inferencegraph-name", inferenceGraph.GetName()))
			}, timeout, interval).Should(Succeed())
		})

		It("Should delete the ServiceAccount when the InferenceGraph is deleted", func() {
			serviceAccount := v1.ServiceAccount{}
			saKey := types.NamespacedName{Namespace: inferenceGraph.GetNamespace(), Name: getServiceAccountNameForGraph(inferenceGraph)}

			Eventually(func() error {
				return k8sClient.Get(ctx, saKey, &serviceAccount)
			}, timeout, interval).Should(Succeed())

			Expect(k8sClient.Delete(ctx, inferenceGraph)).To(Succeed())
			Eventually(func() error {
				return k8sClient.Get(ctx, saKey, &serviceAccount)
			}, timeout, interval).Should(WithTransform(errors.IsNotFound, BeTrue()))
		})

		It("Should remove the ServiceAccount as subject of the ClusterRoleBinding when the InferenceGraph is deleted", func() {
			crbKey := types.NamespacedName{Name: constants.InferenceGraphAuthCRBName}

			Eventually(func() []rbacv1.Subject {
				clusterRoleBinding := rbacv1.ClusterRoleBinding{}
				_ = k8sClient.Get(ctx, crbKey, &clusterRoleBinding)
				return clusterRoleBinding.Subjects
			}, timeout, interval).Should(ContainElement(HaveField("Name", getServiceAccountNameForGraph(inferenceGraph))))

			Expect(k8sClient.Delete(ctx, inferenceGraph)).To(Succeed())
			Eventually(func() []rbacv1.Subject {
				clusterRoleBinding := rbacv1.ClusterRoleBinding{}
				_ = k8sClient.Get(ctx, crbKey, &clusterRoleBinding)
				return clusterRoleBinding.Subjects
			}, timeout, interval).ShouldNot(ContainElement(HaveField("Name", getServiceAccountNameForGraph(inferenceGraph))))
=======
										ServiceURL: "http://someservice.example.com",
									},
								},
							},
						},
					},
					Tolerations: []corev1.Toleration{
						{
							Key:      "key1",
							Operator: corev1.TolerationOpEqual,
							Value:    "value1",
							Effect:   corev1.TaintEffectNoSchedule,
						},
					},
				},
			}
			Expect(k8sClient.Create(ctx, ig)).Should(Succeed())
			defer k8sClient.Delete(ctx, ig)
			inferenceGraphSubmitted := &v1alpha1.InferenceGraph{}
			Eventually(func() bool {
				err := k8sClient.Get(ctx, serviceKey, inferenceGraphSubmitted)
				return err == nil
			}, timeout, interval).Should(BeTrue())

			actualKnServiceCreated := &knservingv1.Service{}
			Eventually(func() error {
				return k8sClient.Get(context.TODO(), serviceKey, actualKnServiceCreated)
			}, timeout).
				Should(Succeed())

			expectedKnService := &knservingv1.Service{
				ObjectMeta: metav1.ObjectMeta{
					Name:      serviceKey.Name,
					Namespace: serviceKey.Namespace,
				},
				Spec: knservingv1.ServiceSpec{
					ConfigurationSpec: knservingv1.ConfigurationSpec{
						Template: knservingv1.RevisionTemplateSpec{
							ObjectMeta: metav1.ObjectMeta{
								Labels: map[string]string{
									"serving.kserve.io/inferencegraph": graphName,
								},
								Annotations: map[string]string{
									"autoscaling.knative.dev/min-scale": "1",
									"autoscaling.knative.dev/class":     "kpa.autoscaling.knative.dev",
									"serving.kserve.io/deploymentMode":  "Serverless",
								},
							},
							Spec: knservingv1.RevisionSpec{
								ContainerConcurrency: nil,
								TimeoutSeconds:       nil,
								PodSpec: corev1.PodSpec{
									Containers: []corev1.Container{
										{
											Image: "kserve/router:v0.10.0",
											Env: []corev1.EnvVar{
												{
													Name:  "PROPAGATE_HEADERS",
													Value: "Authorization,Intuit_tid",
												},
											},
											Args: []string{
												"--graph-json",
												"{\"nodes\":{\"root\":{\"routerType\":\"Sequence\",\"steps\":[{\"serviceUrl\":\"http://someservice.example.com\"}]}},\"resources\":{},\"tolerations\":[{\"key\":\"key1\",\"operator\":\"Equal\",\"value\":\"value1\",\"effect\":\"NoSchedule\"}]}",
											},
											Resources: corev1.ResourceRequirements{
												Limits: corev1.ResourceList{
													corev1.ResourceCPU:    resource.MustParse("100m"),
													corev1.ResourceMemory: resource.MustParse("500Mi"),
												},
												Requests: corev1.ResourceList{
													corev1.ResourceCPU:    resource.MustParse("100m"),
													corev1.ResourceMemory: resource.MustParse("100Mi"),
												},
											},
											ReadinessProbe: expectedReadinessProbe,
											SecurityContext: &corev1.SecurityContext{
												Privileged:               proto.Bool(false),
												RunAsNonRoot:             proto.Bool(true),
												ReadOnlyRootFilesystem:   proto.Bool(true),
												AllowPrivilegeEscalation: proto.Bool(false),
												Capabilities: &corev1.Capabilities{
													Drop: []corev1.Capability{corev1.Capability("ALL")},
												},
											},
										},
									},
									Tolerations: []corev1.Toleration{
										{
											Key:      "key1",
											Operator: corev1.TolerationOpEqual,
											Value:    "value1",
											Effect:   corev1.TaintEffectNoSchedule,
										},
									},
									AutomountServiceAccountToken: proto.Bool(false),
								},
							},
						},
					},
				},
			}
			// Set ResourceVersion which is required for update operation.
			expectedKnService.ResourceVersion = actualKnServiceCreated.ResourceVersion

			// Do a dry-run update. This will populate our local knative service object with any default values
			// that are present on the remote version.
			err := k8sClient.Update(context.TODO(), expectedKnService, client.DryRunAll)
			Expect(err).ShouldNot(HaveOccurred())
			Expect(actualKnServiceCreated.Spec).To(BeComparableTo(expectedKnService.Spec))
>>>>>>> 41f771d0
		})
	})
})<|MERGE_RESOLUTION|>--- conflicted
+++ resolved
@@ -18,6 +18,7 @@
 
 import (
 	"context"
+	"fmt"
 	"time"
 
 	. "github.com/onsi/ginkgo/v2"
@@ -25,13 +26,13 @@
 	osv1 "github.com/openshift/api/route/v1"
 	"google.golang.org/protobuf/proto"
 	appsv1 "k8s.io/api/apps/v1"
-<<<<<<< HEAD
+
 	v1 "k8s.io/api/core/v1"
 	rbacv1 "k8s.io/api/rbac/v1"
 	"k8s.io/apimachinery/pkg/api/errors"
-=======
+
 	corev1 "k8s.io/api/core/v1"
->>>>>>> 41f771d0
+
 	"k8s.io/apimachinery/pkg/api/resource"
 	metav1 "k8s.io/apimachinery/pkg/apis/meta/v1"
 	"k8s.io/apimachinery/pkg/types"
@@ -70,19 +71,14 @@
 						]
 					  }
 				}`,
-<<<<<<< HEAD
-			"oauthProxy": `{
+		"oauthProxy": `{
 					"image": "registry.redhat.io/openshift4/ose-oauth-proxy@sha256:8507daed246d4d367704f7d7193233724acf1072572e1226ca063c066b858ecf",
 					"memoryRequest": "64Mi",
 					"memoryLimit": "128Mi",
 					"cpuRequest": "100m",
 					"cpuLimit": "200m"
 				}`,
-		}
-	)
-=======
 	}
->>>>>>> 41f771d0
 
 	expectedReadinessProbe := constants.GetRouterReadinessProbe()
 
@@ -102,7 +98,7 @@
 				var expectedRequest = reconcile.Request{NamespacedName: types.NamespacedName{Name: graphName, Namespace: "default"}}
 				var serviceKey = expectedRequest.NamespacedName
 				ctx := context.Background()
-				minScale := 1
+				minScale := int32(1)
 				ig := &v1alpha1.InferenceGraph{
 					ObjectMeta: metav1.ObjectMeta{
 						Name:      serviceKey.Name,
@@ -155,7 +151,7 @@
 				var expectedRequest = reconcile.Request{NamespacedName: types.NamespacedName{Name: graphName, Namespace: "default"}}
 				var serviceKey = expectedRequest.NamespacedName
 				ctx := context.Background()
-				minScale := 1
+				minScale := int32(1)
 				ig := &v1alpha1.InferenceGraph{
 					ObjectMeta: metav1.ObjectMeta{
 						Name:      serviceKey.Name,
@@ -225,7 +221,7 @@
 				var expectedRequest = reconcile.Request{NamespacedName: types.NamespacedName{Name: graphName, Namespace: "default"}}
 				var serviceKey = expectedRequest.NamespacedName
 				ctx := context.Background()
-				minScale := 1
+				minScale := int32(1)
 				ig := &v1alpha1.InferenceGraph{
 					ObjectMeta: metav1.ObjectMeta{
 						Name:      serviceKey.Name,
@@ -278,7 +274,7 @@
 				var expectedRequest = reconcile.Request{NamespacedName: types.NamespacedName{Name: graphName, Namespace: "default"}}
 				var serviceKey = expectedRequest.NamespacedName
 				ctx := context.Background()
-				minScale := 1
+				minScale := int32(1)
 				ig := &v1alpha1.InferenceGraph{
 					ObjectMeta: metav1.ObjectMeta{
 						Name:      serviceKey.Name,
@@ -889,15 +885,11 @@
 				return true
 			}, timeout, interval).Should(BeTrue())
 
-<<<<<<< HEAD
 			// ODH Svc checks
 			Expect(actualK8sServiceCreated.Spec.Ports[0].Port).To(Equal(int32(443)))
 			Expect(actualK8sServiceCreated.Spec.Ports[0].TargetPort.IntVal).To(Equal(int32(8080)))
 
-			//No KNative Service should get created in Raw deployment mode
-=======
 			// No KNative Service should get created in Raw deployment mode
->>>>>>> 41f771d0
 			actualKnServiceCreated := &knservingv1.Service{}
 			Eventually(func() bool {
 				if err := k8sClient.Get(context.TODO(), serviceKey, actualKnServiceCreated); err != nil {
@@ -1164,29 +1156,23 @@
 		})
 	})
 
-<<<<<<< HEAD
 	Context("When creating an IG in Raw deployment mode with auth", func() {
 		var configMap *v1.ConfigMap
 		var inferenceGraph *v1alpha1.InferenceGraph
+		ctx := context.Background()
 
 		BeforeEach(func() {
 			configMap = &v1.ConfigMap{
-=======
-	Context("When creating an IG with tolerations in the spec", func() {
-		It("Should propagate to underlying pod", func() {
-			configMap := &corev1.ConfigMap{
->>>>>>> 41f771d0
 				ObjectMeta: metav1.ObjectMeta{
 					Name:      constants.InferenceServiceConfigMapName,
 					Namespace: constants.KServeNamespace,
 				},
 				Data: configs,
 			}
-<<<<<<< HEAD
 			Expect(k8sClient.Create(ctx, configMap)).NotTo(HaveOccurred())
 
 			graphName := "igrawauth1"
-			ctx := context.Background()
+
 			inferenceGraph = &v1alpha1.InferenceGraph{
 				ObjectMeta: metav1.ObjectMeta{
 					Name:      graphName,
@@ -1196,23 +1182,6 @@
 						constants.ODHKserveRawAuth:         "true",
 					},
 				},
-=======
-			Expect(k8sClient.Create(context.TODO(), configMap)).NotTo(HaveOccurred())
-			defer k8sClient.Delete(context.TODO(), configMap)
-			graphName := "singlenode4"
-			expectedRequest := reconcile.Request{NamespacedName: types.NamespacedName{Name: graphName, Namespace: "default"}}
-			serviceKey := expectedRequest.NamespacedName
-			ctx := context.Background()
-			ig := &v1alpha1.InferenceGraph{
-				ObjectMeta: metav1.ObjectMeta{
-					Name:      serviceKey.Name,
-					Namespace: serviceKey.Namespace,
-					Annotations: map[string]string{
-						"serving.kserve.io/deploymentMode": string(constants.Serverless),
-					},
-				},
-
->>>>>>> 41f771d0
 				Spec: v1alpha1.InferenceGraphSpec{
 					Nodes: map[string]v1alpha1.InferenceRouter{
 						v1alpha1.GraphRootNodeName: {
@@ -1220,7 +1189,6 @@
 							Steps: []v1alpha1.InferenceStep{
 								{
 									InferenceTarget: v1alpha1.InferenceTarget{
-<<<<<<< HEAD
 										ServiceURL: "http://someservice.exmaple.com",
 									},
 								},
@@ -1312,7 +1280,40 @@
 				_ = k8sClient.Get(ctx, crbKey, &clusterRoleBinding)
 				return clusterRoleBinding.Subjects
 			}, timeout, interval).ShouldNot(ContainElement(HaveField("Name", getServiceAccountNameForGraph(inferenceGraph))))
-=======
+		})
+	})
+
+	Context("When creating an IG with tolerations in the spec", func() {
+		It("Should propagate to underlying pod", func() {
+			configMap := &corev1.ConfigMap{
+				ObjectMeta: metav1.ObjectMeta{
+					Name:      constants.InferenceServiceConfigMapName,
+					Namespace: constants.KServeNamespace,
+				},
+				Data: configs,
+			}
+			Expect(k8sClient.Create(context.TODO(), configMap)).NotTo(HaveOccurred())
+			defer k8sClient.Delete(context.TODO(), configMap)
+			graphName := "singlenode4"
+			expectedRequest := reconcile.Request{NamespacedName: types.NamespacedName{Name: graphName, Namespace: "default"}}
+			serviceKey := expectedRequest.NamespacedName
+			ctx := context.Background()
+			ig := &v1alpha1.InferenceGraph{
+				ObjectMeta: metav1.ObjectMeta{
+					Name:      serviceKey.Name,
+					Namespace: serviceKey.Namespace,
+					Annotations: map[string]string{
+						"serving.kserve.io/deploymentMode": string(constants.Serverless),
+					},
+				},
+
+				Spec: v1alpha1.InferenceGraphSpec{
+					Nodes: map[string]v1alpha1.InferenceRouter{
+						v1alpha1.GraphRootNodeName: {
+							RouterType: v1alpha1.Sequence,
+							Steps: []v1alpha1.InferenceStep{
+								{
+									InferenceTarget: v1alpha1.InferenceTarget{
 										ServiceURL: "http://someservice.example.com",
 									},
 								},
@@ -1423,7 +1424,7 @@
 			err := k8sClient.Update(context.TODO(), expectedKnService, client.DryRunAll)
 			Expect(err).ShouldNot(HaveOccurred())
 			Expect(actualKnServiceCreated.Spec).To(BeComparableTo(expectedKnService.Spec))
->>>>>>> 41f771d0
 		})
 	})
+
 })