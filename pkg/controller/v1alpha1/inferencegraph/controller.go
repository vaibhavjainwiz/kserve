/*
Copyright 2022 The KServe Authors.

Licensed under the Apache License, Version 2.0 (the "License");
you may not use this file except in compliance with the License.
You may obtain a copy of the License at

    http://www.apache.org/licenses/LICENSE-2.0

Unless required by applicable law or agreed to in writing, software
distributed under the License is distributed on an "AS IS" BASIS,
WITHOUT WARRANTIES OR CONDITIONS OF ANY KIND, either express or implied.
See the License for the specific language governing permissions and
limitations under the License.
*/

// +kubebuilder:rbac:groups=serving.kserve.io,resources=inferencegraphs;inferencegraphs/finalizers,verbs=get;list;watch;create;update;patch;delete
// +kubebuilder:rbac:groups=serving.kserve.io,resources=inferencegraphs/status,verbs=get;update;patch
// +kubebuilder:rbac:groups="",resources=serviceaccounts,verbs=create;patch;delete
// +kubebuilder:rbac:groups=rbac.authorization.k8s.io,resources=clusterrolebindings,verbs=create;get;update;patch,resourceNames=kserve-inferencegraph-auth-verifiers
// +kubebuilder:rbac:groups=serving.knative.dev,resources=services,verbs=get;list;watch;create;update;patch;delete
// +kubebuilder:rbac:groups=serving.knative.dev,resources=services/finalizers,verbs=get;list;watch;create;update;patch;delete
// +kubebuilder:rbac:groups=serving.knative.dev,resources=services/status,verbs=get;update;patch
// +kubebuilder:rbac:groups=route.openshift.io,resources=routes,verbs=create;get;update;patch;watch;delete
// +kubebuilder:rbac:groups=route.openshift.io,resources=routes/status,verbs=get
package inferencegraph

import (
	"context"
	"encoding/json"
	"fmt"
	"strings"

	"github.com/go-logr/logr"

	osv1 "github.com/openshift/api/route/v1"

	"github.com/pkg/errors"
	appsv1 "k8s.io/api/apps/v1"
	corev1 "k8s.io/api/core/v1"
	"k8s.io/apimachinery/pkg/api/equality"
	apierr "k8s.io/apimachinery/pkg/api/errors"
	"k8s.io/apimachinery/pkg/api/resource"
	metav1 "k8s.io/apimachinery/pkg/apis/meta/v1"
	"k8s.io/apimachinery/pkg/runtime"
	"k8s.io/apimachinery/pkg/types"
	"k8s.io/client-go/kubernetes"
	"k8s.io/client-go/rest"
	"k8s.io/client-go/tools/record"
	"knative.dev/pkg/apis"
	knservingv1 "knative.dev/serving/pkg/apis/serving/v1"
	ctrl "sigs.k8s.io/controller-runtime"
	"sigs.k8s.io/controller-runtime/pkg/client"
	"sigs.k8s.io/controller-runtime/pkg/controller/controllerutil"
	"sigs.k8s.io/controller-runtime/pkg/reconcile"
	"sigs.k8s.io/yaml"

	"github.com/kserve/kserve/pkg/apis/serving/v1alpha1"
	"github.com/kserve/kserve/pkg/apis/serving/v1beta1"
	"github.com/kserve/kserve/pkg/constants"
	knutils "github.com/kserve/kserve/pkg/controller/v1alpha1/utils"
	isvcutils "github.com/kserve/kserve/pkg/controller/v1beta1/inferenceservice/utils"
	"github.com/kserve/kserve/pkg/utils"
)

// InferenceGraphReconciler reconciles a InferenceGraph object
type InferenceGraphReconciler struct {
	client.Client
	ClientConfig *rest.Config
	Clientset    kubernetes.Interface
	Log          logr.Logger
	Scheme       *runtime.Scheme
	Recorder     record.EventRecorder
}

// InferenceGraphState describes the Readiness of the InferenceGraph
type InferenceGraphState string

const (
	InferenceGraphControllerName string              = "inferencegraph-controller"
	InferenceGraphNotReadyState  InferenceGraphState = "InferenceGraphNotReady"
	InferenceGraphReadyState     InferenceGraphState = "InferenceGraphReady"
)

type RouterConfig struct {
	Image         string `json:"image"`
	CpuRequest    string `json:"cpuRequest"`
	CpuLimit      string `json:"cpuLimit"`
	MemoryRequest string `json:"memoryRequest"`
	MemoryLimit   string `json:"memoryLimit"`
	/*
		Example of how to add headers in router config:
		headers: {
		 "propagate": [
			"Custom-Header1",
			"Custom-Header2"
		  ]
		}
		Note: Making Headers, a map of strings, gives the flexibility to extend it in the future to support adding more
		operations on headers. For example: Similar to "propagate" operation, one can add "transform" operation if they
		want to transform headers keys or values before passing down to nodes.
	*/
	Headers          map[string][]string `json:"headers"`
	ImagePullPolicy  string              `json:"imagePullPolicy"`
	ImagePullSecrets []string            `json:"imagePullSecrets"`
}

func (rc *RouterConfig) GetImagePullSecrets() []corev1.LocalObjectReference {
	imagePullSecrets := make([]corev1.LocalObjectReference, 0, len(rc.ImagePullSecrets))
	for _, secret := range rc.ImagePullSecrets {
		imagePullSecrets = append(imagePullSecrets, corev1.LocalObjectReference{Name: secret})
	}
	return imagePullSecrets
}

func getRouterConfigs(configMap *corev1.ConfigMap) (*RouterConfig, error) {
	routerConfig := &RouterConfig{}
	if agentConfigValue, ok := configMap.Data["router"]; ok {
		err := json.Unmarshal([]byte(agentConfigValue), &routerConfig)
		if err != nil {
			panic(fmt.Errorf("Unable to unmarshall agent json string due to %w ", err))
		}
	}

	// Ensure that we set proper values for CPU/Memory Limit/Request
	resourceDefaults := []string{
		routerConfig.MemoryRequest,
		routerConfig.MemoryLimit,
		routerConfig.CpuRequest,
		routerConfig.CpuLimit,
	}
	for _, key := range resourceDefaults {
		_, err := resource.ParseQuantity(key)
		if err != nil {
			return routerConfig, fmt.Errorf("Failed to parse resource configuration for router: %q",
				err.Error())
		}
	}

	return routerConfig, nil
}

func (r *InferenceGraphReconciler) Reconcile(ctx context.Context, req ctrl.Request) (ctrl.Result, error) {
	// Fetch the InferenceService instance
	graph := &v1alpha1.InferenceGraph{}
	if err := r.Get(ctx, req.NamespacedName, graph); err != nil {
		if apierr.IsNotFound(err) {
			// Object not found, return.  Created objects are automatically garbage collected.
			// For additional cleanup logic use finalizers.
			return reconcile.Result{}, nil
		}
		return reconcile.Result{}, err
	}

	r.Log.Info("Reconciling inference graph", "apiVersion", graph.APIVersion, "graph", graph.Name)

	forceStopRuntime := utils.GetForceStopRuntime(graph)

	configMap, err := r.Clientset.CoreV1().ConfigMaps(constants.KServeNamespace).Get(ctx, constants.InferenceServiceConfigMapName, metav1.GetOptions{})
	if err != nil {
		r.Log.Error(err, "Failed to find config map", "name", constants.InferenceServiceConfigMapName)
		return reconcile.Result{}, err
	}

	// examine DeletionTimestamp to determine if object is under deletion
	if graph.ObjectMeta.DeletionTimestamp.IsZero() {
		// The object is not being deleted, so if it does not have our finalizer,
		// then lets add the finalizer.
		if !utils.Includes(graph.ObjectMeta.Finalizers, constants.InferenceGraphFinalizerName) {
			graph.ObjectMeta.Finalizers = append(graph.ObjectMeta.Finalizers, constants.InferenceGraphFinalizerName)
			patchYaml := "metadata:\n  finalizers: [" + strings.Join(graph.ObjectMeta.Finalizers, ",") + "]"
			patchJson, _ := yaml.YAMLToJSON([]byte(patchYaml))
			if err = r.Patch(ctx, graph, client.RawPatch(types.MergePatchType, patchJson)); err != nil {
				return reconcile.Result{}, err
			}
		}
	} else {
		// The object is being deleted
		if utils.Includes(graph.ObjectMeta.Finalizers, constants.InferenceGraphFinalizerName) {
			// our finalizer is present, so lets cleanup resources
			if err = r.onDeleteCleanup(ctx, graph); err != nil {
				// if fail to delete the external dependency here, return with error
				// so that it can be retried
				return ctrl.Result{}, err
			}

			// remove our finalizer from the list and update it.
			graph.ObjectMeta.Finalizers = utils.RemoveString(graph.ObjectMeta.Finalizers, constants.InferenceGraphFinalizerName)
			patchYaml := "metadata:\n  finalizers: [" + strings.Join(graph.ObjectMeta.Finalizers, ",") + "]"
			patchJson, _ := yaml.YAMLToJSON([]byte(patchYaml))
			if err = r.Patch(ctx, graph, client.RawPatch(types.MergePatchType, patchJson)); err != nil {
				return reconcile.Result{}, err
			}
		}

		// Stop reconciliation as the item is being deleted
		return ctrl.Result{}, nil
	}

	routerConfig, err := getRouterConfigs(configMap)
	if err != nil {
		return reconcile.Result{}, err
	}
	// resolve service urls
	if !forceStopRuntime {
		for node, router := range graph.Spec.Nodes {
			for i, route := range router.Steps {
				isvc := v1beta1.InferenceService{}
				if route.ServiceName == "" {
					continue
				}
				err := r.Client.Get(ctx, types.NamespacedName{Namespace: graph.Namespace, Name: route.ServiceName}, &isvc)
				if err == nil {
					if graph.Spec.Nodes[node].Steps[i].ServiceURL == "" {
						serviceUrl, err := isvcutils.GetPredictorEndpoint(ctx, r.Client, &isvc)
						if err == nil {
							graph.Spec.Nodes[node].Steps[i].ServiceURL = serviceUrl
						} else {
							r.Log.Info("inference service is not ready", "name", route.ServiceName)
							return reconcile.Result{Requeue: true}, errors.Wrapf(err, "service %s is not ready", route.ServiceName)
						}
					}
				} else {
					r.Log.Info("inference service is not found", "name", route.ServiceName)
					return reconcile.Result{Requeue: true}, errors.Wrapf(err, "Failed to find graph service %s", route.ServiceName)
				}
			}
		}
	}

	isvcConfigMap, err := v1beta1.GetInferenceServiceConfigMap(ctx, r.Clientset)
	if err != nil {
		return reconcile.Result{}, errors.Wrapf(err, "fails to get InferenceService config map")
	}
	deployConfig, err := v1beta1.NewDeployConfig(isvcConfigMap)
	if err != nil {
		return reconcile.Result{}, errors.Wrapf(err, "fails to create DeployConfig")
	}

	deploymentMode := isvcutils.GetDeploymentMode(graph.Status.DeploymentMode, graph.ObjectMeta.Annotations, deployConfig)
	r.Log.Info("Inference graph deployment ", "deployment mode ", deploymentMode)
	if deploymentMode == constants.RawDeployment {
		// If the inference graph has auth enabled, create the supporting resources
		err = handleInferenceGraphRawAuthResources(ctx, r.Clientset, r.Scheme, graph)
		if err != nil {
			return ctrl.Result{}, errors.Wrapf(err, "fails to reconcile resources for auth verification")
		}

		// Create inference graph resources such as deployment, service, hpa in raw deployment mode
		deployment, url, err := handleInferenceGraphRawDeployment(ctx, r.Client, r.Clientset, r.Scheme, graph, routerConfig)
		if err != nil {
			return ctrl.Result{}, errors.Wrapf(err, "fails to reconcile inference graph raw deployment")
		}

		r.Log.Info("Inference graph raw", "deployment conditions", deployment.Status.Conditions)
		if !forceStopRuntime {
			// Check if the deployment is ready. If not, requeue
			igAvailable := false
			for _, con := range deployment.Status.Conditions {
				if con.Type == appsv1.DeploymentAvailable {
					igAvailable = true
					break
				}
			}
			if !igAvailable {
				// If Deployment resource not yet available, IG is not available as well. Reconcile again.
				return reconcile.Result{Requeue: true}, errors.Wrapf(err,
					"Failed to find inference graph deployment  %s", graph.Name)
			}
		}
<<<<<<< HEAD
		if !igAvailable {
			// If Deployment resource not yet available, IG is not available as well. Reconcile again.
			return reconcile.Result{Requeue: true}, errors.Wrapf(err,
				"Failed to find inference graph deployment  %s", graph.Name)
		}

		routeReconciler := OpenShiftRouteReconciler{
			Scheme: r.Scheme,
			Client: r.Client,
		}
		hostname, err := routeReconciler.Reconcile(ctx, graph)
		url.Host = hostname
		url.Scheme = "https"
		if err != nil {
			return ctrl.Result{}, errors.Wrapf(err, "fails to reconcile Route for InferenceGraph")
		}
=======
>>>>>>> b5e3d533

		logger.Info("Inference graph raw before propagate status")
		PropagateRawStatus(&graph.Status, deployment, url)
	} else {
		// Abort if Knative Services are not available
		ksvcAvailable, checkKsvcErr := utils.IsCrdAvailable(r.ClientConfig, knservingv1.SchemeGroupVersion.String(), constants.KnativeServiceKind)
		if checkKsvcErr != nil {
			return reconcile.Result{}, checkKsvcErr
		}

		if !ksvcAvailable {
			r.Recorder.Event(graph, corev1.EventTypeWarning, "ServerlessModeRejected",
				"It is not possible to use Serverless deployment mode when Knative Services are not available")
			return reconcile.Result{Requeue: false}, reconcile.TerminalError(fmt.Errorf("the resolved deployment mode of InferenceGraph '%s' is Serverless, but Knative Serving is not available", graph.Name))
		}

		// Retrieve the allow-zero-initial-scale value from the knative autoscaler configuration.
		allowZeroInitialScale, err := knutils.CheckZeroInitialScaleAllowed(ctx, r.Clientset)
		if err != nil {
			return ctrl.Result{}, errors.Wrapf(err, "failed to retrieve the knative autoscaler configuration")
		}

		knutils.ValidateInitialScaleAnnotation(graph.Annotations, allowZeroInitialScale, graph.Spec.MinReplicas, r.Log)

		desired := createKnativeService(graph.ObjectMeta, graph, routerConfig)

		err = controllerutil.SetControllerReference(graph, desired, r.Scheme)
		if err != nil {
			return reconcile.Result{}, err
		}

		knativeReconciler := NewGraphKnativeServiceReconciler(r.Client, r.Scheme, desired)
		ksvcStatus, err := knativeReconciler.Reconcile(ctx)
		if err != nil {
			r.Log.Error(err, "failed to reconcile inference graph ksvc", "name", graph.GetName())
			return reconcile.Result{}, errors.Wrapf(err, "fails to reconcile inference graph ksvc")
		}

		r.Log.Info("updating inference graph status", "status", ksvcStatus)
		graph.Status.Conditions = ksvcStatus.Status.Conditions
		// @TODO Need to check the status of all the graph components, find the inference services from all the nodes and collect the status
		for _, con := range ksvcStatus.Status.Conditions {
			if con.Type == apis.ConditionReady {
				if con.Status == "True" {
					graph.Status.URL = ksvcStatus.URL
				} else {
					graph.Status.URL = nil
				}
			}
		}
	}

	// Handle InferenceGraph status updates based on the force stop annotation.
	// If true, transition the service to a stopped and unready state; otherwise, ensure it's not marked as stopped.
	transition_time := apis.VolatileTime{Inner: metav1.Now()}
	existingStoppedCondition := graph.Status.GetCondition(v1beta1.Stopped)
	if existingStoppedCondition == nil {
		defaultStoppedCondition := apis.Condition{
			LastTransitionTime: transition_time,
			Type:               v1beta1.Stopped,
			Status:             corev1.ConditionFalse,
		}
		graph.Status.Conditions = append(graph.Status.Conditions, defaultStoppedCondition)
		existingStoppedCondition = &defaultStoppedCondition
	}
	if forceStopRuntime {
		// If the graph's stopped condition is not set or
		// If the graph is currently running, update its status to signal that it should be stopped
		if existingStoppedCondition.Status == corev1.ConditionFalse {
			// Add the stopped condition
			stoppedCondition := apis.Condition{
				LastTransitionTime: transition_time,
				Type:               v1beta1.Stopped,
				Status:             corev1.ConditionTrue,
			}
			readyCondition := apis.Condition{
				LastTransitionTime: transition_time,
				Type:               apis.ConditionReady,
				Status:             corev1.ConditionFalse,
				Reason:             v1beta1.StoppedISVCReason,
			}
			graph.Status.Conditions = []apis.Condition{stoppedCondition, readyCondition}

			graph.Status.URL = nil
		}
	} else {
		// If the graph's stopped condition is not set or
		// If the graph is currently stopped, update its status to signal that it should resume
		if existingStoppedCondition.Status == corev1.ConditionTrue {
			resumeCondition := apis.Condition{
				LastTransitionTime: transition_time,
				Type:               v1beta1.Stopped,
				Status:             corev1.ConditionFalse,
			}
			graph.Status.Conditions = append(graph.Status.Conditions, resumeCondition)
		}
	}

	if err := r.updateStatus(ctx, graph); err != nil {
		r.Recorder.Eventf(graph, corev1.EventTypeWarning, "InternalError", err.Error())
		return reconcile.Result{}, err
	}

	return ctrl.Result{}, nil
}

func (r *InferenceGraphReconciler) updateStatus(ctx context.Context, desiredGraph *v1alpha1.InferenceGraph) error {
	graph := &v1alpha1.InferenceGraph{}
	namespacedName := types.NamespacedName{Name: desiredGraph.Name, Namespace: desiredGraph.Namespace}
	if err := r.Get(ctx, namespacedName, graph); err != nil {
		return err
	}

	wasReady := inferenceGraphReadiness(graph.Status)
	if equality.Semantic.DeepEqual(graph.Status, desiredGraph.Status) {
		// If we didn't change anything then don't call updateStatus.
		// This is important because the copy we loaded from the informer's
		// cache may be stale and we don't want to overwrite a prior update
		// to status with this stale state.
	} else if err := r.Status().Update(ctx, desiredGraph); err != nil {
		r.Log.Error(err, "Failed to update InferenceGraph status", "InferenceGraph", desiredGraph.Name)
		r.Recorder.Eventf(desiredGraph, corev1.EventTypeWarning, "UpdateFailed",
			"Failed to update status for InferenceGraph %q: %v", desiredGraph.Name, err)
		return errors.Wrapf(err, "fails to update InferenceGraph status")
	} else {
		r.Log.Info("updated InferenceGraph status", "InferenceGraph", desiredGraph.Name)
		// If there was a difference and there was no error.
		isReady := inferenceGraphReadiness(desiredGraph.Status)
		if wasReady && !isReady { // Moved to NotReady State
			r.Recorder.Eventf(desiredGraph, corev1.EventTypeWarning, string(InferenceGraphNotReadyState),
				fmt.Sprintf("InferenceGraph [%v] is no longer Ready", desiredGraph.GetName()))
		} else if !wasReady && isReady { // Moved to Ready State
			r.Recorder.Eventf(desiredGraph, corev1.EventTypeNormal, string(InferenceGraphReadyState),
				fmt.Sprintf("InferenceGraph [%v] is Ready", desiredGraph.GetName()))
		}
	}
	return nil
}

func inferenceGraphReadiness(status v1alpha1.InferenceGraphStatus) bool {
	return status.Conditions != nil &&
		status.GetCondition(apis.ConditionReady) != nil &&
		status.GetCondition(apis.ConditionReady).Status == corev1.ConditionTrue
}

func (r *InferenceGraphReconciler) onDeleteCleanup(ctx context.Context, graph *v1alpha1.InferenceGraph) error {
	if err := removeAuthPrivilegesFromGraphServiceAccount(ctx, r.Clientset, graph); err != nil {
		return err
	}
	if err := deleteGraphServiceAccount(ctx, r.Clientset, graph); err != nil {
		return err
	}
	return nil
}

func (r *InferenceGraphReconciler) SetupWithManager(mgr ctrl.Manager, deployConfig *v1beta1.DeployConfig) error {
	r.ClientConfig = mgr.GetConfig()

	ksvcFound, err := utils.IsCrdAvailable(r.ClientConfig, knservingv1.SchemeGroupVersion.String(), constants.KnativeServiceKind)
	if err != nil {
		return err
	}

	ctrlBuilder := ctrl.NewControllerManagedBy(mgr).
		For(&v1alpha1.InferenceGraph{}).
		Owns(&appsv1.Deployment{}).
		Owns(&osv1.Route{})

	if ksvcFound {
		ctrlBuilder = ctrlBuilder.Owns(&knservingv1.Service{})
	} else {
		r.Log.Info("The InferenceGraph controller won't watch serving.knative.dev/v1/Service resources because the CRD is not available.")
	}

	return ctrlBuilder.Complete(r)
}<|MERGE_RESOLUTION|>--- conflicted
+++ resolved
@@ -268,13 +268,7 @@
 					"Failed to find inference graph deployment  %s", graph.Name)
 			}
 		}
-<<<<<<< HEAD
-		if !igAvailable {
-			// If Deployment resource not yet available, IG is not available as well. Reconcile again.
-			return reconcile.Result{Requeue: true}, errors.Wrapf(err,
-				"Failed to find inference graph deployment  %s", graph.Name)
-		}
-
+	
 		routeReconciler := OpenShiftRouteReconciler{
 			Scheme: r.Scheme,
 			Client: r.Client,
@@ -285,8 +279,6 @@
 		if err != nil {
 			return ctrl.Result{}, errors.Wrapf(err, "fails to reconcile Route for InferenceGraph")
 		}
-=======
->>>>>>> b5e3d533
 
 		logger.Info("Inference graph raw before propagate status")
 		PropagateRawStatus(&graph.Status, deployment, url)
