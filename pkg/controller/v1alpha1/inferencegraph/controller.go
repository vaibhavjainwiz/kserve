/*
Copyright 2022 The KServe Authors.

Licensed under the Apache License, Version 2.0 (the "License");
you may not use this file except in compliance with the License.
You may obtain a copy of the License at

    http://www.apache.org/licenses/LICENSE-2.0

Unless required by applicable law or agreed to in writing, software
distributed under the License is distributed on an "AS IS" BASIS,
WITHOUT WARRANTIES OR CONDITIONS OF ANY KIND, either express or implied.
See the License for the specific language governing permissions and
limitations under the License.
*/

// +kubebuilder:rbac:groups=serving.kserve.io,resources=inferencegraphs;inferencegraphs/finalizers,verbs=get;list;watch;create;update;patch;delete
// +kubebuilder:rbac:groups=serving.kserve.io,resources=inferencegraphs/status,verbs=get;update;patch
// +kubebuilder:rbac:groups="",resources=serviceaccounts,verbs=create;patch;delete
// +kubebuilder:rbac:groups=rbac.authorization.k8s.io,resources=clusterrolebindings,verbs=create;get;update;patch,resourceNames=kserve-inferencegraph-auth-verifiers
// +kubebuilder:rbac:groups=serving.knative.dev,resources=services,verbs=get;list;watch;create;update;patch;delete
// +kubebuilder:rbac:groups=serving.knative.dev,resources=services/finalizers,verbs=get;list;watch;create;update;patch;delete
// +kubebuilder:rbac:groups=serving.knative.dev,resources=services/status,verbs=get;update;patch
// +kubebuilder:rbac:groups=route.openshift.io,resources=routes,verbs=create;get;update;patch;watch;delete
// +kubebuilder:rbac:groups=route.openshift.io,resources=routes/status,verbs=get
// +kubebuilder:rbac:groups=operator.knative.dev,resources=knativeservings,verbs=get;list;watch
package inferencegraph

import (
	"context"
	"encoding/json"
	"fmt"
	"strings"

	"github.com/go-logr/logr"
<<<<<<< HEAD
	osv1 "github.com/openshift/api/route/v1"
=======
>>>>>>> 41f771d0
	"github.com/pkg/errors"
	appsv1 "k8s.io/api/apps/v1"
	corev1 "k8s.io/api/core/v1"
	"k8s.io/apimachinery/pkg/api/equality"
	apierr "k8s.io/apimachinery/pkg/api/errors"
	"k8s.io/apimachinery/pkg/api/resource"
	metav1 "k8s.io/apimachinery/pkg/apis/meta/v1"
	"k8s.io/apimachinery/pkg/runtime"
	"k8s.io/apimachinery/pkg/types"
	"k8s.io/client-go/kubernetes"
	"k8s.io/client-go/rest"
	"k8s.io/client-go/tools/record"
	operatorv1beta1 "knative.dev/operator/pkg/apis/operator/v1beta1"
	"knative.dev/pkg/apis"
	knservingv1 "knative.dev/serving/pkg/apis/serving/v1"
	ctrl "sigs.k8s.io/controller-runtime"
	"sigs.k8s.io/controller-runtime/pkg/client"
	"sigs.k8s.io/controller-runtime/pkg/controller/controllerutil"
	"sigs.k8s.io/controller-runtime/pkg/reconcile"
	"sigs.k8s.io/yaml"

	"github.com/kserve/kserve/pkg/apis/serving/v1alpha1"
	"github.com/kserve/kserve/pkg/apis/serving/v1beta1"
	"github.com/kserve/kserve/pkg/constants"
	isvcutils "github.com/kserve/kserve/pkg/controller/v1beta1/inferenceservice/utils"
	"github.com/kserve/kserve/pkg/utils"
)

// InferenceGraphReconciler reconciles a InferenceGraph object
type InferenceGraphReconciler struct {
	client.Client
	ClientConfig *rest.Config
	Clientset    kubernetes.Interface
	Log          logr.Logger
	Scheme       *runtime.Scheme
	Recorder     record.EventRecorder
}

// InferenceGraphState describes the Readiness of the InferenceGraph
type InferenceGraphState string

const (
	InferenceGraphControllerName string              = "inferencegraph-controller"
	InferenceGraphNotReadyState  InferenceGraphState = "InferenceGraphNotReady"
	InferenceGraphReadyState     InferenceGraphState = "InferenceGraphReady"
)

type RouterConfig struct {
	Image         string `json:"image"`
	CpuRequest    string `json:"cpuRequest"`
	CpuLimit      string `json:"cpuLimit"`
	MemoryRequest string `json:"memoryRequest"`
	MemoryLimit   string `json:"memoryLimit"`
	/*
		Example of how to add headers in router config:
		headers: {
		 "propagate": [
			"Custom-Header1",
			"Custom-Header2"
		  ]
		}
		Note: Making Headers, a map of strings, gives the flexibility to extend it in the future to support adding more
		operations on headers. For example: Similar to "propagate" operation, one can add "transform" operation if they
		want to transform headers keys or values before passing down to nodes.
	*/
	Headers          map[string][]string `json:"headers"`
	ImagePullPolicy  string              `json:"imagePullPolicy"`
	ImagePullSecrets []string            `json:"imagePullSecrets"`
}

func (rc *RouterConfig) GetImagePullSecrets() []corev1.LocalObjectReference {
	imagePullSecrets := make([]corev1.LocalObjectReference, 0, len(rc.ImagePullSecrets))
	for _, secret := range rc.ImagePullSecrets {
		imagePullSecrets = append(imagePullSecrets, corev1.LocalObjectReference{Name: secret})
	}
	return imagePullSecrets
}

func getRouterConfigs(configMap *corev1.ConfigMap) (*RouterConfig, error) {
	routerConfig := &RouterConfig{}
	if agentConfigValue, ok := configMap.Data["router"]; ok {
		err := json.Unmarshal([]byte(agentConfigValue), &routerConfig)
		if err != nil {
			panic(fmt.Errorf("Unable to unmarshall agent json string due to %w ", err))
		}
	}

	// Ensure that we set proper values for CPU/Memory Limit/Request
	resourceDefaults := []string{
		routerConfig.MemoryRequest,
		routerConfig.MemoryLimit,
		routerConfig.CpuRequest,
		routerConfig.CpuLimit,
	}
	for _, key := range resourceDefaults {
		_, err := resource.ParseQuantity(key)
		if err != nil {
			return routerConfig, fmt.Errorf("Failed to parse resource configuration for router: %q",
				err.Error())
		}
	}

	return routerConfig, nil
}

func (r *InferenceGraphReconciler) Reconcile(ctx context.Context, req ctrl.Request) (ctrl.Result, error) {
<<<<<<< HEAD
	_ = context.Background()

	// Fetch the InferenceGraph instance
	graph := &v1alpha1api.InferenceGraph{}
=======
	// Fetch the InferenceService instance
	graph := &v1alpha1.InferenceGraph{}
>>>>>>> 41f771d0
	if err := r.Get(ctx, req.NamespacedName, graph); err != nil {
		if apierr.IsNotFound(err) {
			// Object not found, return.  Created objects are automatically garbage collected.
			// For additional cleanup logic use finalizers.
			return reconcile.Result{}, nil
		}
		return reconcile.Result{}, err
	}

	r.Log.Info("Reconciling inference graph", "apiVersion", graph.APIVersion, "graph", graph.Name)
	configMap, err := r.Clientset.CoreV1().ConfigMaps(constants.KServeNamespace).Get(ctx, constants.InferenceServiceConfigMapName, metav1.GetOptions{})
	if err != nil {
		r.Log.Error(err, "Failed to find config map", "name", constants.InferenceServiceConfigMapName)
		return reconcile.Result{}, err
	}
	routerConfig, err := getRouterConfigs(configMap)
	if err != nil {
		return reconcile.Result{}, err
	}
	// resolve service urls
	for node, router := range graph.Spec.Nodes {
		for i, route := range router.Steps {
			isvc := v1beta1.InferenceService{}
			if route.ServiceName != "" {
				err := r.Client.Get(ctx, types.NamespacedName{Namespace: graph.Namespace, Name: route.ServiceName}, &isvc)
				if err == nil {
					if graph.Spec.Nodes[node].Steps[i].ServiceURL == "" {
						serviceUrl, err := isvcutils.GetPredictorEndpoint(&isvc)
						if err == nil {
							graph.Spec.Nodes[node].Steps[i].ServiceURL = serviceUrl
						} else {
							r.Log.Info("inference service is not ready", "name", route.ServiceName)
							return reconcile.Result{Requeue: true}, errors.Wrapf(err, "service %s is not ready", route.ServiceName)
						}
					}
				} else {
					r.Log.Info("inference service is not found", "name", route.ServiceName)
					return reconcile.Result{Requeue: true}, errors.Wrapf(err, "Failed to find graph service %s", route.ServiceName)
				}
			}
		}
	}
	isvcConfigMap, err := v1beta1.GetInferenceServiceConfigMap(ctx, r.Clientset)
	if err != nil {
		r.Log.Error(err, "unable to get configmap", "name", constants.InferenceServiceConfigMapName, "namespace", constants.KServeNamespace)
		return reconcile.Result{}, err
	}
	deployConfig, err := v1beta1.NewDeployConfig(isvcConfigMap)
	if err != nil {
		return reconcile.Result{}, errors.Wrapf(err, "fails to create DeployConfig")
	}

	// examine DeletionTimestamp to determine if object is under deletion
	if graph.ObjectMeta.DeletionTimestamp.IsZero() {
		// The object is not being deleted, so if it does not have our finalizer,
		// then lets add the finalizer.
		if !utils.Includes(graph.ObjectMeta.Finalizers, constants.InferenceGraphFinalizerName) {
			graph.ObjectMeta.Finalizers = append(graph.ObjectMeta.Finalizers, constants.InferenceGraphFinalizerName)
			patchYaml := "metadata:\n  finalizers: [" + strings.Join(graph.ObjectMeta.Finalizers, ",") + "]"
			patchJson, _ := yaml.YAMLToJSON([]byte(patchYaml))
			if err = r.Patch(ctx, graph, client.RawPatch(types.MergePatchType, patchJson)); err != nil {
				return reconcile.Result{}, err
			}
		}
	} else {
		// The object is being deleted
		if utils.Includes(graph.ObjectMeta.Finalizers, constants.InferenceGraphFinalizerName) {
			// our finalizer is present, so lets cleanup resources
			if err = r.onDeleteCleanup(ctx, graph); err != nil {
				// if fail to delete the external dependency here, return with error
				// so that it can be retried
				return ctrl.Result{}, err
			}

			// remove our finalizer from the list and update it.
			graph.ObjectMeta.Finalizers = utils.RemoveString(graph.ObjectMeta.Finalizers, constants.InferenceGraphFinalizerName)
			patchYaml := "metadata:\n  finalizers: [" + strings.Join(graph.ObjectMeta.Finalizers, ",") + "]"
			patchJson, _ := yaml.YAMLToJSON([]byte(patchYaml))
			if err = r.Patch(ctx, graph, client.RawPatch(types.MergePatchType, patchJson)); err != nil {
				return reconcile.Result{}, err
			}
		}

		// Stop reconciliation as the item is being deleted
		return ctrl.Result{}, nil
	}

	deploymentMode := isvcutils.GetDeploymentMode(graph.Status.DeploymentMode, graph.ObjectMeta.Annotations, deployConfig)
	r.Log.Info("Inference graph deployment ", "deployment mode ", deploymentMode)
	if deploymentMode == constants.RawDeployment {
		// If the inference graph has auth enabled, create the supporting resources
		err = handleInferenceGraphRawAuthResources(ctx, r.Clientset, r.Scheme, graph)
		if err != nil {
			return ctrl.Result{}, errors.Wrapf(err, "fails to reconcile resources for auth verification")
		}

		// Create inference graph resources such as deployment, service, hpa in raw deployment mode
		deployment, url, err := handleInferenceGraphRawDeployment(ctx, r.Client, r.Clientset, r.Scheme, graph, routerConfig)
		if err != nil {
			return ctrl.Result{}, errors.Wrapf(err, "fails to reconcile inference graph raw deployment")
		}

		r.Log.Info("Inference graph raw", "deployment conditions", deployment.Status.Conditions)
		igAvailable := false
		for _, con := range deployment.Status.Conditions {
			if con.Type == appsv1.DeploymentAvailable {
				igAvailable = true
				break
			}
		}
		if !igAvailable {
			// If Deployment resource not yet available, IG is not available as well. Reconcile again.
			return reconcile.Result{Requeue: true}, errors.Wrapf(err,
				"Failed to find inference graph deployment  %s", graph.Name)
		}

		routeReconciler := OpenShiftRouteReconciler{
			Scheme: r.Scheme,
			Client: r.Client,
		}
		hostname, err := routeReconciler.Reconcile(ctx, graph)
		url.Host = hostname
		url.Scheme = "https"
		if err != nil {
			return ctrl.Result{}, errors.Wrapf(err, "fails to reconcile Route for InferenceGraph")
		}

		logger.Info("Inference graph raw before propagate status")
		PropagateRawStatus(&graph.Status, deployment, url)
	} else {
		// Abort if Knative Services are not available
		ksvcAvailable, checkKsvcErr := utils.IsCrdAvailable(r.ClientConfig, knservingv1.SchemeGroupVersion.String(), constants.KnativeServiceKind)
		if checkKsvcErr != nil {
			return reconcile.Result{}, checkKsvcErr
		}

		if !ksvcAvailable {
			r.Recorder.Event(graph, corev1.EventTypeWarning, "ServerlessModeRejected",
				"It is not possible to use Serverless deployment mode when Knative Services are not available")
			return reconcile.Result{Requeue: false}, reconcile.TerminalError(fmt.Errorf("the resolved deployment mode of InferenceGraph '%s' is Serverless, but Knative Services are not available", graph.Name))
		}

		// Abort if Knative KnativeServings are not available
		knServingFound, knServingCheckErr := utils.IsCrdAvailable(r.ClientConfig, operatorv1beta1.SchemeGroupVersion.String(), constants.KnativeServingKind)
		if knServingCheckErr != nil {
			return reconcile.Result{}, knServingCheckErr
		}

		if !knServingFound {
			r.Recorder.Event(graph, v1.EventTypeWarning, "ServerlessModeRejected",
				"It is not possible to use Serverless deployment mode when Knative KnativeServings are not available")
			return reconcile.Result{Requeue: false}, reconcile.TerminalError(fmt.Errorf("the resolved deployment mode of InferenceGraph '%s' is Serverless, but Knative KnativeServings are not available", graph.Name))
		}

		desired, err := createKnativeService(r.Client, graph.ObjectMeta, graph, routerConfig)
		if err != nil {
			return ctrl.Result{}, errors.Wrapf(err, "fails to create new knative service")
		}

		err = controllerutil.SetControllerReference(graph, desired, r.Scheme)
		if err != nil {
			return reconcile.Result{}, err
		}
		knativeReconciler := NewGraphKnativeServiceReconciler(r.Client, r.Scheme, desired)
		ksvcStatus, err := knativeReconciler.Reconcile(ctx)
		if err != nil {
			r.Log.Error(err, "failed to reconcile inference graph ksvc", "name", graph.GetName())
			return reconcile.Result{}, errors.Wrapf(err, "fails to reconcile inference graph ksvc")
		}

		r.Log.Info("updating inference graph status", "status", ksvcStatus)
		graph.Status.Conditions = ksvcStatus.Status.Conditions
		// @TODO Need to check the status of all the graph components, find the inference services from all the nodes and collect the status
		for _, con := range ksvcStatus.Status.Conditions {
			if con.Type == apis.ConditionReady {
				if con.Status == "True" {
					graph.Status.URL = ksvcStatus.URL
				} else {
					graph.Status.URL = nil
				}
			}
		}
	}

	if err := r.updateStatus(ctx, graph); err != nil {
		r.Recorder.Eventf(graph, corev1.EventTypeWarning, "InternalError", err.Error())
		return reconcile.Result{}, err
	}

	return ctrl.Result{}, nil
}

func (r *InferenceGraphReconciler) updateStatus(ctx context.Context, desiredGraph *v1alpha1.InferenceGraph) error {
	graph := &v1alpha1.InferenceGraph{}
	namespacedName := types.NamespacedName{Name: desiredGraph.Name, Namespace: desiredGraph.Namespace}
	if err := r.Get(ctx, namespacedName, graph); err != nil {
		return err
	}

	wasReady := inferenceGraphReadiness(graph.Status)
	if equality.Semantic.DeepEqual(graph.Status, desiredGraph.Status) {
		// If we didn't change anything then don't call updateStatus.
		// This is important because the copy we loaded from the informer's
		// cache may be stale and we don't want to overwrite a prior update
		// to status with this stale state.
	} else if err := r.Status().Update(ctx, desiredGraph); err != nil {
		r.Log.Error(err, "Failed to update InferenceGraph status", "InferenceGraph", desiredGraph.Name)
		r.Recorder.Eventf(desiredGraph, corev1.EventTypeWarning, "UpdateFailed",
			"Failed to update status for InferenceGraph %q: %v", desiredGraph.Name, err)
		return errors.Wrapf(err, "fails to update InferenceGraph status")
	} else {
		r.Log.Info("updated InferenceGraph status", "InferenceGraph", desiredGraph.Name)
		// If there was a difference and there was no error.
		isReady := inferenceGraphReadiness(desiredGraph.Status)
		if wasReady && !isReady { // Moved to NotReady State
			r.Recorder.Eventf(desiredGraph, corev1.EventTypeWarning, string(InferenceGraphNotReadyState),
				fmt.Sprintf("InferenceGraph [%v] is no longer Ready", desiredGraph.GetName()))
		} else if !wasReady && isReady { // Moved to Ready State
			r.Recorder.Eventf(desiredGraph, corev1.EventTypeNormal, string(InferenceGraphReadyState),
				fmt.Sprintf("InferenceGraph [%v] is Ready", desiredGraph.GetName()))
		}
	}
	return nil
}

func inferenceGraphReadiness(status v1alpha1.InferenceGraphStatus) bool {
	return status.Conditions != nil &&
		status.GetCondition(apis.ConditionReady) != nil &&
		status.GetCondition(apis.ConditionReady).Status == corev1.ConditionTrue
}

<<<<<<< HEAD
func (r *InferenceGraphReconciler) onDeleteCleanup(ctx context.Context, graph *v1alpha1api.InferenceGraph) error {
	if err := removeAuthPrivilegesFromGraphServiceAccount(ctx, r.Clientset, graph); err != nil {
		return err
	}
	if err := deleteGraphServiceAccount(ctx, r.Clientset, graph); err != nil {
		return err
	}
	return nil
}

func (r *InferenceGraphReconciler) SetupWithManager(mgr ctrl.Manager, deployConfig *v1beta1api.DeployConfig) error {
=======
func (r *InferenceGraphReconciler) SetupWithManager(mgr ctrl.Manager, deployConfig *v1beta1.DeployConfig) error {
>>>>>>> 41f771d0
	r.ClientConfig = mgr.GetConfig()

	ksvcFound, err := utils.IsCrdAvailable(r.ClientConfig, knservingv1.SchemeGroupVersion.String(), constants.KnativeServiceKind)
	if err != nil {
		return err
	}

	ctrlBuilder := ctrl.NewControllerManagedBy(mgr).
<<<<<<< HEAD
		For(&v1alpha1api.InferenceGraph{}).
		Owns(&appsv1.Deployment{}).
		Owns(&osv1.Route{})
=======
		For(&v1alpha1.InferenceGraph{}).
		Owns(&appsv1.Deployment{})
>>>>>>> 41f771d0

	if ksvcFound {
		ctrlBuilder = ctrlBuilder.Owns(&knservingv1.Service{})
	} else {
		r.Log.Info("The InferenceGraph controller won't watch serving.knative.dev/v1/Service resources because the CRD is not available.")
	}

	return ctrlBuilder.Complete(r)
}<|MERGE_RESOLUTION|>--- conflicted
+++ resolved
@@ -33,10 +33,9 @@
 	"strings"
 
 	"github.com/go-logr/logr"
-<<<<<<< HEAD
+
 	osv1 "github.com/openshift/api/route/v1"
-=======
->>>>>>> 41f771d0
+
 	"github.com/pkg/errors"
 	appsv1 "k8s.io/api/apps/v1"
 	corev1 "k8s.io/api/core/v1"
@@ -143,15 +142,8 @@
 }
 
 func (r *InferenceGraphReconciler) Reconcile(ctx context.Context, req ctrl.Request) (ctrl.Result, error) {
-<<<<<<< HEAD
-	_ = context.Background()
-
-	// Fetch the InferenceGraph instance
-	graph := &v1alpha1api.InferenceGraph{}
-=======
 	// Fetch the InferenceService instance
 	graph := &v1alpha1.InferenceGraph{}
->>>>>>> 41f771d0
 	if err := r.Get(ctx, req.NamespacedName, graph); err != nil {
 		if apierr.IsNotFound(err) {
 			// Object not found, return.  Created objects are automatically garbage collected.
@@ -301,7 +293,7 @@
 		}
 
 		if !knServingFound {
-			r.Recorder.Event(graph, v1.EventTypeWarning, "ServerlessModeRejected",
+			r.Recorder.Event(graph, corev1.EventTypeWarning, "ServerlessModeRejected",
 				"It is not possible to use Serverless deployment mode when Knative KnativeServings are not available")
 			return reconcile.Result{Requeue: false}, reconcile.TerminalError(fmt.Errorf("the resolved deployment mode of InferenceGraph '%s' is Serverless, but Knative KnativeServings are not available", graph.Name))
 		}
@@ -383,8 +375,7 @@
 		status.GetCondition(apis.ConditionReady).Status == corev1.ConditionTrue
 }
 
-<<<<<<< HEAD
-func (r *InferenceGraphReconciler) onDeleteCleanup(ctx context.Context, graph *v1alpha1api.InferenceGraph) error {
+func (r *InferenceGraphReconciler) onDeleteCleanup(ctx context.Context, graph *v1alpha1.InferenceGraph) error {
 	if err := removeAuthPrivilegesFromGraphServiceAccount(ctx, r.Clientset, graph); err != nil {
 		return err
 	}
@@ -394,10 +385,7 @@
 	return nil
 }
 
-func (r *InferenceGraphReconciler) SetupWithManager(mgr ctrl.Manager, deployConfig *v1beta1api.DeployConfig) error {
-=======
 func (r *InferenceGraphReconciler) SetupWithManager(mgr ctrl.Manager, deployConfig *v1beta1.DeployConfig) error {
->>>>>>> 41f771d0
 	r.ClientConfig = mgr.GetConfig()
 
 	ksvcFound, err := utils.IsCrdAvailable(r.ClientConfig, knservingv1.SchemeGroupVersion.String(), constants.KnativeServiceKind)
@@ -406,14 +394,9 @@
 	}
 
 	ctrlBuilder := ctrl.NewControllerManagedBy(mgr).
-<<<<<<< HEAD
-		For(&v1alpha1api.InferenceGraph{}).
+		For(&v1alpha1.InferenceGraph{}).
 		Owns(&appsv1.Deployment{}).
 		Owns(&osv1.Route{})
-=======
-		For(&v1alpha1.InferenceGraph{}).
-		Owns(&appsv1.Deployment{})
->>>>>>> 41f771d0
 
 	if ksvcFound {
 		ctrlBuilder = ctrlBuilder.Owns(&knservingv1.Service{})
