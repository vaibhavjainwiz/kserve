/*
Copyright 2021 The KServe Authors.

Licensed under the Apache License, Version 2.0 (the "License");
you may not use this file except in compliance with the License.
You may obtain a copy of the License at

    http://www.apache.org/licenses/LICENSE-2.0

Unless required by applicable law or agreed to in writing, software
distributed under the License is distributed on an "AS IS" BASIS,
WITHOUT WARRANTIES OR CONDITIONS OF ANY KIND, either express or implied.
See the License for the specific language governing permissions and
limitations under the License.
*/

package v1beta1

import (
	"context"
	"sort"

	"github.com/kserve/kserve/pkg/apis/serving/v1alpha1"
	"github.com/kserve/kserve/pkg/constants"
	v1 "k8s.io/api/core/v1"
	metav1 "k8s.io/apimachinery/pkg/apis/meta/v1"
	"sigs.k8s.io/controller-runtime/pkg/client"
)

type ModelFormat struct {
	// Name of the model format.
	// +required
	Name string `json:"name"`
	// Version of the model format.
	// Used in validating that a predictor is supported by a runtime.
	// Can be "major", "major.minor" or "major.minor.patch".
	// +optional
	Version *string `json:"version,omitempty"`
}

type ModelSpec struct {
	// ModelFormat being served.
	// +required
	ModelFormat ModelFormat `json:"modelFormat"`

	// Specific ClusterServingRuntime/ServingRuntime name to use for deployment.
	// +optional
	Runtime *string `json:"runtime,omitempty"`

	PredictorExtensionSpec `json:",inline"`
}

var (
	_ ComponentImplementation = &ModelSpec{}
)

// Here, the ComponentImplementation interface is implemented in order to maintain the
// component validation logic. This will probably be refactored out eventually.

func (m *ModelSpec) Default(config *InferenceServicesConfig) {}

func (m *ModelSpec) GetContainer(metadata metav1.ObjectMeta, extensions *ComponentExtensionSpec, config *InferenceServicesConfig, predictorHost ...string) *v1.Container {
	return &m.Container
}

func (m *ModelSpec) GetProtocol() constants.InferenceServiceProtocol {
	if m.ProtocolVersion != nil {
		return *m.ProtocolVersion
	}
	return constants.ProtocolV1
}

type stringSet map[string]struct{}

func (ss stringSet) add(s string) {
	ss[s] = struct{}{}
}

func (ss stringSet) contains(s string) bool {
	_, found := ss[s]
	return found
}

// GetSupportingRuntimes Get a list of ServingRuntimeSpecs that correspond to ServingRuntimes and ClusterServingRuntimes that
// support the given model. If the `isMMS` argument is true, this function will only return ServingRuntimes that are
// ModelMesh compatible, otherwise only single-model serving compatible runtimes will be returned.
// If `isMultinode` is true, this function will only return ServingRuntimes configured with workers.
func (m *ModelSpec) GetSupportingRuntimes(cl client.Client, namespace string, isMMS bool, isMultinode bool) ([]v1alpha1.SupportedRuntime, error) {
	modelProtocolVersion := m.GetProtocol()

	// List all namespace-scoped runtimes.
	runtimes := &v1alpha1.ServingRuntimeList{}
	if err := cl.List(context.TODO(), runtimes, client.InNamespace(namespace)); err != nil {
		return nil, err
	}
	// Sort namespace-scoped runtimes by created timestamp desc and name asc.
	sortServingRuntimeList(runtimes)

	// ODH does not support ClusterServingRuntimes
	// // List all cluster-scoped runtimes.
	// clusterRuntimes := &v1alpha1.ClusterServingRuntimeList{}
	// if err := cl.List(context.TODO(), clusterRuntimes); err != nil {
	//	return nil, err
	// }
	// // Sort cluster-scoped runtimes by created timestamp desc and name asc.
	// sortClusterServingRuntimeList(clusterRuntimes)

	srSpecs := []v1alpha1.SupportedRuntime{}
	// var clusterSrSpecs []v1alpha1.SupportedRuntime
	for i := range runtimes.Items {
		rt := &runtimes.Items[i]
		if !rt.Spec.IsDisabled() && rt.Spec.IsMultiModelRuntime() == isMMS &&
			m.RuntimeSupportsModel(&rt.Spec) && rt.Spec.IsProtocolVersionSupported(modelProtocolVersion) && rt.Spec.IsMultiNodeRuntime() == isMultinode {
			srSpecs = append(srSpecs, v1alpha1.SupportedRuntime{Name: rt.GetName(), Spec: rt.Spec})
		}
	}
	sortSupportedRuntimeByPriority(srSpecs, m.ModelFormat)
<<<<<<< HEAD
	// for i := range clusterRuntimes.Items {
	//	crt := &clusterRuntimes.Items[i]
	//	if !crt.Spec.IsDisabled() && crt.Spec.IsMultiModelRuntime() == isMMS &&
	//		m.RuntimeSupportsModel(&crt.Spec) && crt.Spec.IsProtocolVersionSupported(modelProtocolVersion) {
	// 		clusterSrSpecs = append(clusterSrSpecs, v1alpha1.SupportedRuntime{Name: crt.GetName(), Spec: crt.Spec})
	//	 }
	// }
	// sortSupportedRuntimeByPriority(clusterSrSpecs, m.ModelFormat)
	// srSpecs = append(srSpecs, clusterSrSpecs...)
=======
	for i := range clusterRuntimes.Items {
		crt := &clusterRuntimes.Items[i]
		if !crt.Spec.IsDisabled() && crt.Spec.IsMultiModelRuntime() == isMMS &&
			m.RuntimeSupportsModel(&crt.Spec) && crt.Spec.IsProtocolVersionSupported(modelProtocolVersion) && crt.Spec.IsMultiNodeRuntime() == isMultinode {
			clusterSrSpecs = append(clusterSrSpecs, v1alpha1.SupportedRuntime{Name: crt.GetName(), Spec: crt.Spec})
		}
	}
	sortSupportedRuntimeByPriority(clusterSrSpecs, m.ModelFormat)
	srSpecs = append(srSpecs, clusterSrSpecs...)
>>>>>>> 6a651d1d
	return srSpecs, nil
}

// RuntimeSupportsModel Check if the given runtime supports the specified model.
func (m *ModelSpec) RuntimeSupportsModel(srSpec *v1alpha1.ServingRuntimeSpec) bool {
	// assignment to a runtime depends on the model format labels
	runtimeLabelSet := m.getServingRuntimeSupportedModelFormatLabelSet(srSpec.SupportedModelFormats)
	modelLabel := m.getModelFormatLabel()
	// if the runtime has the model's label, then it supports that model.
	return runtimeLabelSet.contains(modelLabel)
}

func (m *ModelSpec) getModelFormatLabel() string {
	mt := m.ModelFormat
	if mt.Version != nil {
		return "mt:" + mt.Name + ":" + *mt.Version
	}
	return "mt:" + mt.Name
}

func (m *ModelSpec) getServingRuntimeSupportedModelFormatLabelSet(supportedModelFormats []v1alpha1.SupportedModelFormat) stringSet {
	set := make(stringSet, 2*len(supportedModelFormats)+1)

	// model format labels
	for _, t := range supportedModelFormats {
		// If runtime isn't explicitly set, only add labels for modelFormats where AutoSelect is true.
		if m.Runtime != nil || (t.AutoSelect != nil && *t.AutoSelect) {
			set.add("mt:" + t.Name)
			if t.Version != nil {
				set.add("mt:" + t.Name + ":" + *t.Version)
			}
		}
	}
	return set
}

func sortServingRuntimeList(runtimes *v1alpha1.ServingRuntimeList) {
	sort.Slice(runtimes.Items, func(i, j int) bool {
		if GetProtocolVersionPriority(runtimes.Items[i].Spec.ProtocolVersions) <
			GetProtocolVersionPriority(runtimes.Items[j].Spec.ProtocolVersions) {
			return true
		}
		if GetProtocolVersionPriority(runtimes.Items[i].Spec.ProtocolVersions) >
			GetProtocolVersionPriority(runtimes.Items[j].Spec.ProtocolVersions) {
			return false
		}
		if runtimes.Items[i].CreationTimestamp.Before(&runtimes.Items[j].CreationTimestamp) {
			return false
		}
		if runtimes.Items[j].CreationTimestamp.Before(&runtimes.Items[i].CreationTimestamp) {
			return true
		}
		return runtimes.Items[i].Name < runtimes.Items[j].Name
	})
}

// func sortClusterServingRuntimeList(runtimes *v1alpha1.ClusterServingRuntimeList) {
//	sort.Slice(runtimes.Items, func(i, j int) bool {
//		if GetProtocolVersionPriority(runtimes.Items[i].Spec.ProtocolVersions) <
//			GetProtocolVersionPriority(runtimes.Items[j].Spec.ProtocolVersions) {
//			return true
//		}
//		if GetProtocolVersionPriority(runtimes.Items[i].Spec.ProtocolVersions) >
//			GetProtocolVersionPriority(runtimes.Items[j].Spec.ProtocolVersions) {
//			return false
//		}
//		if runtimes.Items[i].CreationTimestamp.Before(&runtimes.Items[j].CreationTimestamp) {
//			return false
//		}
//		if runtimes.Items[j].CreationTimestamp.Before(&runtimes.Items[i].CreationTimestamp) {
//			return true
//		}
//		return runtimes.Items[i].Name < runtimes.Items[j].Name
//	})
// }

func sortSupportedRuntimeByPriority(runtimes []v1alpha1.SupportedRuntime, modelFormat ModelFormat) {
	sort.Slice(runtimes, func(i, j int) bool {
		p1 := runtimes[i].Spec.GetPriority(modelFormat.Name)
		p2 := runtimes[j].Spec.GetPriority(modelFormat.Name)

		switch {
		case p1 == nil && p2 == nil: // if both runtimes does not specify the priority, the order is kept.
			return false
		case p1 == nil && p2 != nil: // runtime with priority specified takes precedence
			return false
		case p1 != nil && p2 == nil:
			return true
		}
		return *p1 > *p2
	})
}

func GetProtocolVersionPriority(protocols []constants.InferenceServiceProtocol) int {
	if len(protocols) == 0 {
		return int(constants.Unknown)
	}
	protocolVersions := []int{}
	for _, protocol := range protocols {
		protocolVersions = append(protocolVersions, int(constants.GetProtocolVersionInt(protocol)))
	}
	sort.Ints(protocolVersions)
	return protocolVersions[0]
}<|MERGE_RESOLUTION|>--- conflicted
+++ resolved
@@ -115,27 +115,15 @@
 		}
 	}
 	sortSupportedRuntimeByPriority(srSpecs, m.ModelFormat)
-<<<<<<< HEAD
 	// for i := range clusterRuntimes.Items {
-	//	crt := &clusterRuntimes.Items[i]
-	//	if !crt.Spec.IsDisabled() && crt.Spec.IsMultiModelRuntime() == isMMS &&
-	//		m.RuntimeSupportsModel(&crt.Spec) && crt.Spec.IsProtocolVersionSupported(modelProtocolVersion) {
+	// 	crt := &clusterRuntimes.Items[i]
+	// 	if !crt.Spec.IsDisabled() && crt.Spec.IsMultiModelRuntime() == isMMS &&
+	// 		m.RuntimeSupportsModel(&crt.Spec) && crt.Spec.IsProtocolVersionSupported(modelProtocolVersion) && crt.Spec.IsMultiNodeRuntime() == isMultinode {
 	// 		clusterSrSpecs = append(clusterSrSpecs, v1alpha1.SupportedRuntime{Name: crt.GetName(), Spec: crt.Spec})
-	//	 }
+	// 	}
 	// }
 	// sortSupportedRuntimeByPriority(clusterSrSpecs, m.ModelFormat)
 	// srSpecs = append(srSpecs, clusterSrSpecs...)
-=======
-	for i := range clusterRuntimes.Items {
-		crt := &clusterRuntimes.Items[i]
-		if !crt.Spec.IsDisabled() && crt.Spec.IsMultiModelRuntime() == isMMS &&
-			m.RuntimeSupportsModel(&crt.Spec) && crt.Spec.IsProtocolVersionSupported(modelProtocolVersion) && crt.Spec.IsMultiNodeRuntime() == isMultinode {
-			clusterSrSpecs = append(clusterSrSpecs, v1alpha1.SupportedRuntime{Name: crt.GetName(), Spec: crt.Spec})
-		}
-	}
-	sortSupportedRuntimeByPriority(clusterSrSpecs, m.ModelFormat)
-	srSpecs = append(srSpecs, clusterSrSpecs...)
->>>>>>> 6a651d1d
 	return srSpecs, nil
 }
 
