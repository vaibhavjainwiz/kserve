--- conflicted
+++ resolved
@@ -24,17 +24,13 @@
 	"github.com/google/go-cmp/cmp"
 	"github.com/onsi/gomega"
 	"github.com/onsi/gomega/types"
-<<<<<<< HEAD
-	"github.com/stretchr/testify/assert"
-	v1 "k8s.io/api/core/v1"
-=======
 	corev1 "k8s.io/api/core/v1"
->>>>>>> 41f771d0
 	"k8s.io/apimachinery/pkg/api/resource"
 	metav1 "k8s.io/apimachinery/pkg/apis/meta/v1"
 
 	"github.com/kserve/kserve/pkg/constants"
 	"github.com/kserve/kserve/pkg/credentials/gcs"
+	"github.com/stretchr/testify/assert"
 )
 
 func TestFilterUtil(t *testing.T) {
@@ -711,20 +707,19 @@
 	}
 }
 
-<<<<<<< HEAD
 func TestCheckEnvsToRemove(t *testing.T) {
-	current := []v1.EnvVar{
+	current := []corev1.EnvVar{
 		{Name: "env1", Value: "value1"},
 		{Name: "env2", Value: "value2"},
 		{Name: "env3", Value: "value3"},
 		{Name: "env4", Value: "delete"},
 	}
-	desired := []v1.EnvVar{
+	desired := []corev1.EnvVar{
 		{Name: "env2", Value: "value2"},
 		{Name: "env4", Value: "delete"},
 	}
 
-	needsToBeRemoved := []v1.EnvVar{
+	needsToBeRemoved := []corev1.EnvVar{
 		{Name: "env1", Value: "env_marked_for_deletion"},
 		{Name: "env3", Value: "env_marked_for_deletion"},
 	}
@@ -734,7 +729,7 @@
 
 	// resultant list should contain both envs with the delete marker and the envs that needs to be kept as it is
 	finalList := append(desired, needsToBeRemoved...)
-	expected := []v1.EnvVar{
+	expected := []corev1.EnvVar{
 		{Name: "env2", Value: "value2"},
 		// the original value is "delete", so, it should be in the needs to  be removed list
 		{Name: "env4", Value: "delete"},
@@ -742,7 +737,8 @@
 		{Name: "env3", Value: "env_marked_for_deletion"},
 	}
 	assert.Equal(t, expected, finalList)
-=======
+}
+
 func TestAppendEnvVarIfNotExists(t *testing.T) {
 	scenarios := map[string]struct {
 		initialEnvs  []corev1.EnvVar
@@ -958,5 +954,4 @@
 			}
 		})
 	}
->>>>>>> 41f771d0
 }