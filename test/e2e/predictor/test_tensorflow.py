--- conflicted
+++ resolved
@@ -59,14 +59,10 @@
     kserve_client.delete(service_name, namespace=KSERVE_TEST_NAMESPACE)
 
 
-<<<<<<< HEAD
 # In ODH, this test generates the following response:
 #  502 Server Error: Bad Gateway for url
 @pytest.mark.slow
 @pytest.mark.skip("Not testable in ODH at the moment")
-=======
-@pytest.mark.predictor
->>>>>>> b0fef325
 def test_tensorflow_runtime_kserve():
     service_name = 'isvc-tensorflow-runtime'
     predictor = V1beta1PredictorSpec(
