--- conflicted
+++ resolved
@@ -132,17 +132,11 @@
 
 @pytest.mark.raw
 @pytest.mark.asyncio(scope="session")
-<<<<<<< HEAD
 @pytest.mark.skip(
     "The torchserve container fails in OpenShift with permission denied errors"
 )
 async def test_raw_transformer_collocation(rest_v1_client):
     service_name = "raw-custom-model-collocation"
-=======
-async def test_raw_transformer_collocation(rest_v1_client, network_layer):
-    suffix = str(uuid.uuid4())[1:6]
-    service_name = "raw-custom-model-collocation-" + suffix
->>>>>>> 7f4cad98
     model_name = "mnist"
     predictor = V1beta1PredictorSpec(
         min_replicas=1,
